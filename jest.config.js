--- conflicted
+++ resolved
@@ -9,16 +9,12 @@
 }
 
 module.exports = {
-<<<<<<< HEAD
-	preset: 'jest-expo',
+	preset: 'jest-react-native',
+	testEnvironment: 'jsdom',
 	testPathIgnorePatterns: [
 		"/node_modules/",
 		"/gutenberg/"
 	],
-=======
-	preset: 'jest-react-native',
-	testEnvironment: 'jsdom',
->>>>>>> 8c13d6e9
 	moduleNameMapper: {
 		'@wordpress/hooks': '<rootDir>/wordpress/hooks',
 		'@wordpress/i18n': '<rootDir>/gutenberg/i18n',
