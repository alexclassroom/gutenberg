--- conflicted
+++ resolved
@@ -267,11 +267,7 @@
 
     public void mediaFileUploadSucceeded(final int mediaId, final String mediaUrl, final int serverMediaId) {
         if (isMediaUploadCallbackRegistered()) {
-<<<<<<< HEAD
-            mPendingMediaUploadCallback.onMediaFileUploadSucceeded(mediaId, mediaUrl, 0);
-=======
             mPendingMediaUploadCallback.onMediaFileUploadSucceeded(mediaId, mediaUrl, serverMediaId);
->>>>>>> 5a06827e
             mPendingMediaUploadCallback = null;
         }
     }
