--- conflicted
+++ resolved
@@ -89,30 +89,17 @@
 		return array();
 	}
 
-<<<<<<< HEAD
-	$has_font_family_support      = _wp_array_get( $typography_supports, array( '__experimentalFontFamily' ), false );
-	$has_font_size_support        = _wp_array_get( $typography_supports, array( 'fontSize' ), false );
-	$has_font_style_support       = _wp_array_get( $typography_supports, array( '__experimentalFontStyle' ), false );
-	$has_font_weight_support      = _wp_array_get( $typography_supports, array( '__experimentalFontWeight' ), false );
-	$has_letter_spacing_support   = _wp_array_get( $typography_supports, array( '__experimentalLetterSpacing' ), false );
-	$has_line_height_support      = _wp_array_get( $typography_supports, array( 'lineHeight' ), false );
-	$has_text_columns_support     = _wp_array_get( $typography_supports, array( 'textColumns' ), false );
-	$has_text_decoration_support  = _wp_array_get( $typography_supports, array( '__experimentalTextDecoration' ), false );
-	$has_text_transform_support   = _wp_array_get( $typography_supports, array( '__experimentalTextTransform' ), false );
-	$has_writing_mode_support     = _wp_array_get( $typography_supports, array( '__experimentalWritingMode' ), false );
-	$has_text_orientation_support = _wp_array_get( $typography_supports, array( '__experimentalTextOrientation' ), false );
-=======
-	$has_font_family_support     = $typography_supports['__experimentalFontFamily'] ?? false;
-	$has_font_size_support       = $typography_supports['fontSize'] ?? false;
-	$has_font_style_support      = $typography_supports['__experimentalFontStyle'] ?? false;
-	$has_font_weight_support     = $typography_supports['__experimentalFontWeight'] ?? false;
-	$has_letter_spacing_support  = $typography_supports['__experimentalLetterSpacing'] ?? false;
-	$has_line_height_support     = $typography_supports['lineHeight'] ?? false;
-	$has_text_columns_support    = $typography_supports['textColumns'] ?? false;
-	$has_text_decoration_support = $typography_supports['__experimentalTextDecoration'] ?? false;
-	$has_text_transform_support  = $typography_supports['__experimentalTextTransform'] ?? false;
-	$has_writing_mode_support    = $typography_supports['__experimentalWritingMode'] ?? false;
->>>>>>> 88c8c668
+	$has_font_family_support      = $typography_supports['__experimentalFontFamily'] ?? false;
+	$has_font_size_support        = $typography_supports['fontSize'] ?? false;
+	$has_font_style_support       = $typography_supports['__experimentalFontStyle'] ?? false;
+	$has_font_weight_support      = $typography_supports['__experimentalFontWeight'] ?? false;
+	$has_letter_spacing_support   = $typography_supports['__experimentalLetterSpacing'] ?? false;
+	$has_line_height_support      = $typography_supports['lineHeight'] ?? false;
+	$has_text_columns_support     = $typography_supports['textColumns'] ?? false;
+	$has_text_decoration_support  = $typography_supports['__experimentalTextDecoration'] ?? false;
+	$has_text_transform_support   = $typography_supports['__experimentalTextTransform'] ?? false;
+	$has_writing_mode_support     = $typography_supports['__experimentalWritingMode'] ?? false;
+  $has_text_orientation_support = $typography_supports['__experimentalTextOrientation'] ?? false;
 
 	// Whether to skip individual block support features.
 	$should_skip_font_size       = wp_should_skip_block_supports_serialization( $block_type, 'typography', 'fontSize' );
@@ -178,16 +165,11 @@
 	}
 
 	if ( $has_writing_mode_support && ! $should_skip_writing_mode && isset( $block_attributes['style']['typography']['writingMode'] ) ) {
-<<<<<<< HEAD
-		$typography_block_styles['writingMode'] = _wp_array_get( $block_attributes, array( 'style', 'typography', 'writingMode' ), null );
-
+    $typography_block_styles['writingMode'] = $block_attributes['style']['typography']['writingMode'] ?? null;
 		// Text orientation requires writing mode to be set.
 		if ( $has_text_orientation_support && ! $should_skip_text_orentation && isset( $block_attributes['style']['typography']['textOrientation'] ) ) {
 			$typography_block_styles['textOrientation'] = _wp_array_get( $block_attributes, array( 'style', 'typography', 'textOrientation' ), null );
 		}
-=======
-		$typography_block_styles['writingMode'] = $block_attributes['style']['typography']['writingMode'] ?? null;
->>>>>>> 88c8c668
 	}
 
 	$attributes = array();
