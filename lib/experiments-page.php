<?php
/**
 * Bootstrapping the Gutenberg experiments page.
 *
 * @package gutenberg
 */

/**
 * The main entry point for the Gutenberg experiments page.
 *
 * @since 6.3.0
 */
function the_gutenberg_experiments() {
	?>
	<div
		id="experiments-editor"
		class="wrap"
	>
	<h1><?php echo __( 'Experimental settings', 'gutenberg' ); ?></h1>
	<?php settings_errors(); ?>
	<form method="post" action="options.php">
		<?php settings_fields( 'gutenberg-experiments' ); ?>
		<?php do_settings_sections( 'gutenberg-experiments' ); ?>
		<?php submit_button(); ?>
	</form>
	</div>
	<?php
}

/**
 * Set up the experiments settings.
 *
 * @since 6.3.0
 */
function gutenberg_initialize_experiments_settings() {
	add_settings_section(
		'gutenberg_experiments_section',
		// The empty string ensures the render function won't output a h2.
		'',
		'gutenberg_display_experiment_section',
		'gutenberg-experiments'
	);

	add_settings_field(
		'gutenberg-zoomed-out-view',
		__( 'Zoomed out view ', 'gutenberg' ),
		'gutenberg_display_experiment_field',
		'gutenberg-experiments',
		'gutenberg_experiments_section',
		array(
			'label' => __( 'Test a new zoomed out view on the site editor (Warning: The new feature is not ready. You may experience UX issues that are being addressed)', 'gutenberg' ),
			'id'    => 'gutenberg-zoomed-out-view',
		)
	);

	add_settings_field(
		'gutenberg-color-randomizer',
		__( 'Color randomizer ', 'gutenberg' ),
		'gutenberg_display_experiment_field',
		'gutenberg-experiments',
		'gutenberg_experiments_section',
		array(
			'label' => __( 'Test the Global Styles color randomizer; a utility that lets you mix the current color palette pseudo-randomly.', 'gutenberg' ),
			'id'    => 'gutenberg-color-randomizer',
		)
	);

	add_settings_field(
		'gutenberg-command-center',
		__( 'Command center ', 'gutenberg' ),
		'gutenberg_display_experiment_field',
		'gutenberg-experiments',
		'gutenberg_experiments_section',
		array(
			'label' => __( 'Test the command center; Open it using cmd + k in the site or post editors.', 'gutenberg' ),
			'id'    => 'gutenberg-command-center',
		)
	);

	add_settings_field(
		'gutenberg-group-grid-variation',
		__( 'Grid variation for Group block ', 'gutenberg' ),
		'gutenberg_display_experiment_field',
		'gutenberg-experiments',
		'gutenberg_experiments_section',
		array(
			'label' => __( 'Test the Grid layout type as a new variation of Group block.', 'gutenberg' ),
			'id'    => 'gutenberg-group-grid-variation',
		)
	);

	add_settings_field(
		'gutenberg-details-blocks',
		__( 'Details block', 'gutenberg' ),
		'gutenberg_display_experiment_field',
		'gutenberg-experiments',
		'gutenberg_experiments_section',
		array(
			'label' => __( 'Test the Details block', 'gutenberg' ),
			'id'    => 'gutenberg-details-blocks',
		)
	);

	add_settings_field(
		'gutenberg-theme-previews',
		__( 'Block Theme Previews', 'gutenberg' ),
		'gutenberg_display_experiment_field',
		'gutenberg-experiments',
		'gutenberg_experiments_section',
		array(
			'label' => __( 'Enable Block Theme Previews', 'gutenberg' ),
			'id'    => 'gutenberg-theme-previews',
		)
	);

	add_settings_field(
<<<<<<< HEAD
		'gutenberg-playlist-block',
		__( 'Playlist block', 'gutenberg' ),
=======
		'gutenberg-interactivity-api-navigation-block',
		__( 'Navigation block', 'gutenberg' ),
>>>>>>> d24ac78b
		'gutenberg_display_experiment_field',
		'gutenberg-experiments',
		'gutenberg_experiments_section',
		array(
<<<<<<< HEAD
			'label' => __( 'Test the Playlist block', 'gutenberg' ),
			'id'    => 'gutenberg-playlist-block',
=======
			'label' => __( 'Test the Navigation block using the Interactivity API', 'gutenberg' ),
			'id'    => 'gutenberg-interactivity-api-navigation-block',
>>>>>>> d24ac78b
		)
	);

	register_setting(
		'gutenberg-experiments',
		'gutenberg-experiments'
	);
}

add_action( 'admin_init', 'gutenberg_initialize_experiments_settings' );

/**
 * Display a checkbox field for a Gutenberg experiment.
 *
 * @since 6.3.0
 *
 * @param array $args ( $label, $id ).
 */
function gutenberg_display_experiment_field( $args ) {
	$options = get_option( 'gutenberg-experiments' );
	$value   = isset( $options[ $args['id'] ] ) ? 1 : 0;
	?>
		<label for="<?php echo $args['id']; ?>">
			<input type="checkbox" name="<?php echo 'gutenberg-experiments[' . $args['id'] . ']'; ?>" id="<?php echo $args['id']; ?>" value="1" <?php checked( 1, $value ); ?> />
			<?php echo $args['label']; ?>
		</label>
	<?php
}

/**
 * Display the experiments section.
 *
 * @since 6.3.0
 */
function gutenberg_display_experiment_section() {
	?>
	<p><?php echo __( "The block editor includes experimental features that are useable while they're in development. Select the ones you'd like to enable. These features are likely to change, so avoid using them in production.", 'gutenberg' ); ?></p>

	<?php
}<|MERGE_RESOLUTION|>--- conflicted
+++ resolved
@@ -114,24 +114,27 @@
 	);
 
 	add_settings_field(
-<<<<<<< HEAD
 		'gutenberg-playlist-block',
 		__( 'Playlist block', 'gutenberg' ),
-=======
-		'gutenberg-interactivity-api-navigation-block',
-		__( 'Navigation block', 'gutenberg' ),
->>>>>>> d24ac78b
 		'gutenberg_display_experiment_field',
 		'gutenberg-experiments',
 		'gutenberg_experiments_section',
 		array(
-<<<<<<< HEAD
 			'label' => __( 'Test the Playlist block', 'gutenberg' ),
 			'id'    => 'gutenberg-playlist-block',
-=======
+		)
+	);
+  
+  
+	add_settings_field(
+		'gutenberg-interactivity-api-navigation-block',
+		__( 'Navigation block', 'gutenberg' ),
+		'gutenberg_display_experiment_field',
+		'gutenberg-experiments',
+		'gutenberg_experiments_section',
+		array(
 			'label' => __( 'Test the Navigation block using the Interactivity API', 'gutenberg' ),
 			'id'    => 'gutenberg-interactivity-api-navigation-block',
->>>>>>> d24ac78b
 		)
 	);
 
