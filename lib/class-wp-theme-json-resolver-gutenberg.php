--- conflicted
+++ resolved
@@ -275,13 +275,9 @@
 			}
 
 			// BEGIN OF EXPERIMENTAL CODE. Not to backport to core.
-<<<<<<< HEAD
-			// static::$theme = WP_Fonts_Resolver::add_missing_fonts_to_theme_json( static::$theme );
-=======
 			if ( ! class_exists( 'WP_Font_Face' ) && class_exists( 'WP_Fonts_Resolver' ) ) {
-				static::$theme = WP_Fonts_Resolver::add_missing_fonts_to_theme_json( static::$theme );
-			}
->>>>>>> 7b2d078d
+				// static::$theme = WP_Fonts_Resolver::add_missing_fonts_to_theme_json( static::$theme );
+			}
 			// END OF EXPERIMENTAL CODE.
 
 		}
