--- conflicted
+++ resolved
@@ -1,136 +1,3 @@
-<<<<<<< HEAD
-.edit-post-header {
-	height: $header-height;
-	background: $white;
-	display: flex;
-	flex-wrap: wrap;
-	align-items: center;
-	// The header should never be wider than the viewport, or buttons might be hidden. Especially relevant at high zoom levels. Related to https://core.trac.wordpress.org/ticket/47603#ticket.
-	max-width: 100vw;
-	justify-content: space-between;
-
-	// Make toolbar sticky on larger breakpoints
-	@include break-zoomed-in {
-		flex-wrap: nowrap;
-	}
-}
-
-.edit-post-header__toolbar {
-	display: flex;
-	// Allow this area to shrink to fit the toolbar buttons.
-	flex-shrink: 8;
-	// Take up the space of the toolbar so it can be justified to the left side of the toolbar.
-	flex-grow: 3;
-	// Hide the overflow so flex will limit its width. Block toolbar will allow scrolling on fixed toolbar.
-	overflow: hidden;
-	// Leave enough room for the focus ring to show.
-	padding: 2px 0;
-	align-items: center;
-	// Allow focus ring to be fully visible on furthest right button.
-	@include break-medium() {
-		padding-right: var(--wp-admin-border-width-focus);
-	}
-
-	.table-of-contents {
-		display: none;
-
-		@include break-small() {
-			display: block;
-		}
-	}
-
-	.selected-block-tools-wrapper {
-		overflow: hidden;
-		display: flex;
-		align-items: center;
-		height: $header-height;
-
-		.block-editor-block-contextual-toolbar {
-			border-bottom: 0;
-			height: 100%;
-		}
-
-		// These rules ensure that icons are always positioned in a way that lines up with the rest of the icons in the toolbar.
-		.block-editor-block-toolbar {
-			height: 100%;
-			// Push down so that buttons are centered vertically.
-			// It should be 16px (64px header height - 32px compact button height = 32 / 2),
-			// but there is a -1px top-margin down the stack that affects this.
-			padding-top: math.div($header-height - $button-size-compact, 2) + 1;
-
-			// Match the height of other buttons in the header toolbar.
-			.components-button:not(.block-editor-block-mover-button) {
-				height: $button-size-compact;
-			}
-		}
-
-		&::after {
-			content: "";
-			width: $border-width;
-			height: $grid-unit-30;
-			background-color: $gray-300;
-			margin-left: $grid-unit;
-		}
-
-		// Modified group borders.
-		.components-toolbar-group,
-		.components-toolbar {
-			border-right: none;
-
-			&::after {
-				content: "";
-				width: $border-width;
-				height: $grid-unit-30;
-				background-color: $gray-300;
-				margin-top: $grid-unit-05;
-				margin-left: $grid-unit;
-			}
-
-			& .components-toolbar-group.components-toolbar-group {
-				&::after {
-					display: none;
-				}
-			}
-		}
-
-		.block-editor-block-mover {
-			// Match the height of other buttons in the header toolbar.
-			&.is-horizontal .block-editor-block-mover-button {
-				height: $button-size-compact;
-				overflow: visible;
-			}
-
-			// Move up a little to prevent the toolbar shift when focus is on the vertical movers.
-			@include break-small() {
-				&:not(.is-horizontal) .block-editor-block-mover__move-button-container {
-					position: relative;
-					top: -10px;
-				}
-			}
-		}
-
-		&.is-collapsed {
-			display: none;
-		}
-	}
-}
-
-.edit-post-header__block-tools-toggle {
-	margin-left: 2px; // Allow focus ring to be fully visible
-}
-
-.edit-post-header__center {
-	flex-grow: 1;
-	display: flex;
-	justify-content: center;
-
-	&.is-collapsed {
-		display: none;
-	}
-}
-
-=======
->>>>>>> 2bbe6bb7
 /**
  *  Show icon label overrides.
  */
