--- conflicted
+++ resolved
@@ -15,7 +15,7 @@
 	Inserter,
 	BlockToolbar,
 } from '@wordpress/block-editor';
-import { Toolbar, ToolbarButton, withTheme } from '@wordpress/components';
+import { Toolbar, ToolbarButton } from '@wordpress/components';
 
 /**
  * Internal dependencies
@@ -30,11 +30,7 @@
 	undo,
 	showInserter,
 	showKeyboardHideButton,
-<<<<<<< HEAD
-	useStyle,
-=======
 	getStylesFromColorScheme,
->>>>>>> ee3e0b28
 	onHideKeyboard,
 } ) {
 	const scrollViewRef = useRef( null );
@@ -43,11 +39,7 @@
 	};
 
 	return (
-<<<<<<< HEAD
-		<View style={ useStyle( styles.container, styles.containerDark ) }>
-=======
 		<View style={ getStylesFromColorScheme( styles.container, styles.containerDark ) }>
->>>>>>> ee3e0b28
 			<ScrollView
 				ref={ scrollViewRef }
 				onContentSizeChange={ scrollToStart }
@@ -116,9 +108,5 @@
 		};
 	} ),
 	withViewportMatch( { isLargeViewport: 'medium' } ),
-<<<<<<< HEAD
-	withTheme,
-=======
 	withPreferredColorScheme,
->>>>>>> ee3e0b28
 ] )( HeaderToolbar );