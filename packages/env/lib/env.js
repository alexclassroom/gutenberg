--- conflicted
+++ resolved
@@ -40,23 +40,15 @@
 		} --title=${ cwdName } --admin_user=admin --admin_password=password --admin_email=admin@wordpress.org`,
 		isTests
 	);
-<<<<<<< HEAD
 const activateContext = ( { type, pathBasename }, isTests = false ) =>
 	wpCliRun( `wp ${ type } activate ${ pathBasename }`, isTests );
-=======
-const activateContext = ( context, isTests = false ) =>
-	wpCliRun( `wp ${ context.type } activate ${ cwdName }`, isTests );
->>>>>>> 705d9115
 const resetDatabase = ( isTests = false ) =>
 	wpCliRun( 'wp db reset --yes', isTests );
 
 module.exports = {
 	async start( { ref, spinner = {} } ) {
 		const context = await detectContext();
-<<<<<<< HEAD
 		const dependencies = await resolveDependencies();
-=======
->>>>>>> 705d9115
 
 		spinner.text = `Downloading WordPress@${ ref } 0/100%.`;
 		const gitFetchOptions = {
@@ -111,11 +103,7 @@
 		spinner.text = `Starting WordPress@${ ref }.`;
 		fs.writeFileSync(
 			dockerComposeOptions.config,
-<<<<<<< HEAD
 			createDockerComposeConfig( cwdTestsPath, context, dependencies )
-=======
-			createDockerComposeConfig( cwd, cwdName, cwdTestsPath, context )
->>>>>>> 705d9115
 		);
 
 		// These will bring up the database container,
@@ -142,10 +130,7 @@
 		await Promise.all( [
 			activateContext( context ),
 			activateContext( context, true ),
-<<<<<<< HEAD
 			...dependencies.map( activateContext ),
-=======
->>>>>>> 705d9115
 		] );
 
 		// Remove dangling containers and finish.
@@ -161,11 +146,8 @@
 
 	async clean( { environment, spinner } ) {
 		const context = await detectContext();
-<<<<<<< HEAD
 		const dependencies = await resolveDependencies();
 		const activateDependencies = () => Promise.all( dependencies.map( activateContext ) );
-=======
->>>>>>> 705d9115
 
 		const description = `${ environment } environment${
 			environment === 'all' ? 's' : ''
@@ -179,10 +161,7 @@
 				resetDatabase()
 					.then( setupSite )
 					.then( activateContext.bind( null, context ) )
-<<<<<<< HEAD
 					.then( activateDependencies )
-=======
->>>>>>> 705d9115
 					.catch( () => {} )
 			);
 		}
