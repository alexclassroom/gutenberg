.editor-post-card-panel {
	&__content {
		flex-grow: 1;
	}

	&__title {
		width: 100%;

		&.editor-post-card-panel__title {
			margin: 3px 0 0 0;
		}
	}

	&__icon {
		flex: 0 0 $icon-size;
		width: $icon-size;
		height: $icon-size;
	}

	&__header {
		display: flex;
		justify-content: space-between;
	}
<<<<<<< HEAD
=======

	&.has-description &__header {
		margin-bottom: $grid-unit-10;
	}
>>>>>>> 14ecb1d6
}<|MERGE_RESOLUTION|>--- conflicted
+++ resolved
@@ -21,11 +21,8 @@
 		display: flex;
 		justify-content: space-between;
 	}
-<<<<<<< HEAD
-=======
 
 	&.has-description &__header {
 		margin-bottom: $grid-unit-10;
 	}
->>>>>>> 14ecb1d6
 }