--- conflicted
+++ resolved
@@ -82,12 +82,8 @@
     google()
 
     maven { url "https://jitpack.io" }
-<<<<<<< HEAD
     maven { url "https://a8c-libs.s3.amazonaws.com/android" }
     maven { url "https://a8c-libs.s3.amazonaws.com/android/temp" }
-=======
-    maven { url "https://a8c-libs.s3.amazonaws.com/android/hermes-mirror" }
->>>>>>> 3a24d55d
 
     if (willPublishReactNativeAztecBinary) {
         maven { url "https://a8c-libs.s3.amazonaws.com/android/react-native-mirror" }
