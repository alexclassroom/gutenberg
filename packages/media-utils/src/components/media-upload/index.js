/**
 * External dependencies
 */
import { castArray, defaults, pick } from 'lodash';

/**
 * WordPress dependencies
 */
import { Component } from '@wordpress/element';
import { __ } from '@wordpress/i18n';

const { wp } = window;

/**
 * Prepares the Featured Image toolbars and frames.
 *
 * @return {wp.media.view.MediaFrame.Select} The default media workflow.
 */
const getFeaturedImageMediaFrame = () => {
	return wp.media.view.MediaFrame.Select.extend( {
		/**
		 * Enables the Set Featured Image Button.
		 *
		 * @param {Object} toolbar toolbar for featured image state
		 * @return {void}
		 */
		featuredImageToolbar( toolbar ) {
			this.createSelectToolbar( toolbar, {
				text: wp.media.view.l10n.setFeaturedImage,
				state: this.options.state,
			} );
		},

		/**
		 * Handle the edit state requirements of selected media item.
		 *
		 * @return {void}
		 */
		editState() {
			const selection = this.state( 'featured-image' ).get( 'selection' );
			const view = new wp.media.view.EditImage( {
				model: selection.single(),
				controller: this,
			} ).render();

			// Set the view to the EditImage frame using the selected image.
			this.content.set( view );

			// After bringing in the frame, load the actual editor via an ajax call.
			view.loadEditor();
		},

		/**
		 * Create the default states.
		 *
		 * @return {void}
		 */
		createStates: function createStates() {
			this.on(
				'toolbar:create:featured-image',
				this.featuredImageToolbar,
				this
			);
<<<<<<< HEAD
			this.states.add( [ new wp.media.controller.FeaturedImage() ] );
=======
			this.on( 'content:render:edit-image', this.editState, this );

			this.states.add( [
				new wp.media.controller.FeaturedImage(),
				new wp.media.controller.EditImage( {
					model: this.options.editImage,
				} ),
			] );
>>>>>>> 251bab45
		},
	} );
};

/**
 * Prepares the Gallery toolbars and frames.
 *
 * @return {wp.media.view.MediaFrame.Post} The default media workflow.
 */
const getGalleryDetailsMediaFrame = () => {
	/**
	 * Custom gallery details frame.
	 *
	 * @see https://github.com/xwp/wp-core-media-widgets/blob/905edbccfc2a623b73a93dac803c5335519d7837/wp-admin/js/widgets/media-gallery-widget.js
	 * @class GalleryDetailsMediaFrame
	 * @class
	 */
	return wp.media.view.MediaFrame.Post.extend( {
<<<<<<< HEAD
=======
		/**
		 * Set up gallery toolbar.
		 *
		 * @return {void}
		 */
		galleryToolbar() {
			const editing = this.state().get( 'editing' );
			this.toolbar.set(
				new wp.media.view.Toolbar( {
					controller: this,
					items: {
						insert: {
							style: 'primary',
							text: editing
								? wp.media.view.l10n.updateGallery
								: wp.media.view.l10n.insertGallery,
							priority: 80,
							requires: { library: true },

							/**
							 * @fires wp.media.controller.State#update
							 */
							click() {
								const controller = this.controller,
									state = controller.state();

								controller.close();
								state.trigger(
									'update',
									state.get( 'library' )
								);

								// Restore and reset the default state.
								controller.setState( controller.options.state );
								controller.reset();
							},
						},
					},
				} )
			);
		},

		/**
		 * Handle the edit state requirements of selected media item.
		 *
		 * @return {void}
		 */
		editState() {
			const selection = this.state( 'gallery' ).get( 'selection' );
			const view = new wp.media.view.EditImage( {
				model: selection.single(),
				controller: this,
			} ).render();

			// Set the view to the EditImage frame using the selected image.
			this.content.set( view );

			// After bringing in the frame, load the actual editor via an ajax call.
			view.loadEditor();
		},

>>>>>>> 251bab45
		/**
		 * Create the default states.
		 *
		 * @return {void}
		 */
		createStates: function createStates() {
			this.on( 'toolbar:create:main-gallery', this.galleryToolbar, this );
			this.on( 'content:render:edit-image', this.editState, this );

			this.states.add( [
				new wp.media.controller.Library( {
					id: 'gallery',
					title: wp.media.view.l10n.createGalleryTitle,
					priority: 40,
					toolbar: 'main-gallery',
					filterable: 'uploaded',
					multiple: 'add',
					editable: false,

					library: wp.media.query(
						defaults(
							{
								type: 'image',
							},
							this.options.library
						)
					),
<<<<<<< HEAD
=======
				} ),
				new wp.media.controller.EditImage( {
					model: this.options.editImage,
>>>>>>> 251bab45
				} ),

				new wp.media.controller.GalleryEdit( {
					library: this.options.selection,
					editing: this.options.editing,
					menu: 'gallery',
					displaySettings: false,
					multiple: true,
				} ),

				new wp.media.controller.GalleryAdd(),
			] );
		},
	} );
};

// the media library image object contains numerous attributes
// we only need this set to display the image in the library
const slimImageObject = ( img ) => {
	const attrSet = [
		'sizes',
		'mime',
		'type',
		'subtype',
		'id',
		'url',
		'alt',
		'link',
		'caption',
	];
	return pick( img, attrSet );
};

const getAttachmentsCollection = ( ids ) => {
	return wp.media.query( {
		order: 'ASC',
		orderby: 'post__in',
		post__in: ids,
		posts_per_page: -1,
		query: true,
		type: 'image',
	} );
};

class MediaUpload extends Component {
	constructor( {
		allowedTypes,
		gallery = false,
		unstableFeaturedImageFlow = false,
		modalClass,
		multiple = false,
		title = __( 'Select or Upload Media' ),
	} ) {
		super( ...arguments );
		this.openModal = this.openModal.bind( this );
		this.onOpen = this.onOpen.bind( this );
		this.onSelect = this.onSelect.bind( this );
		this.onUpdate = this.onUpdate.bind( this );
		this.onClose = this.onClose.bind( this );

		if ( gallery ) {
			this.buildAndSetGalleryFrame();
		} else {
			const frameConfig = {
				title,
				multiple,
			};
			if ( !! allowedTypes ) {
				frameConfig.library = { type: allowedTypes };
			}

			this.frame = wp.media( frameConfig );
		}

		if ( modalClass ) {
			this.frame.$el.addClass( modalClass );
		}

		if ( unstableFeaturedImageFlow ) {
			this.buildAndSetFeatureImageFrame();
		}
		this.initializeListeners();
	}

	initializeListeners() {
		// When an image is selected in the media frame...
		this.frame.on( 'select', this.onSelect );
		this.frame.on( 'update', this.onUpdate );
		this.frame.on( 'open', this.onOpen );
		this.frame.on( 'close', this.onClose );
	}

	/**
	 * Sets the Gallery frame and initializes listeners.
	 *
	 * @return {void}
	 */
	buildAndSetGalleryFrame() {
		const {
			addToGallery = false,
			allowedTypes,
			multiple = false,
			value = null,
		} = this.props;
		// If the value did not changed there is no need to rebuild the frame,
		// we can continue to use the existing one.
		if ( value === this.lastGalleryValue ) {
			return;
		}

		this.lastGalleryValue = value;

		// If a frame already existed remove it.
		if ( this.frame ) {
			this.frame.remove();
		}
		let currentState;
		if ( addToGallery ) {
			currentState = 'gallery-library';
		} else {
			currentState = value ? 'gallery-edit' : 'gallery';
		}
		if ( ! this.GalleryDetailsMediaFrame ) {
			this.GalleryDetailsMediaFrame = getGalleryDetailsMediaFrame();
		}
		const attachments = getAttachmentsCollection( value );
		const selection = new wp.media.model.Selection( attachments.models, {
			props: attachments.props.toJSON(),
			multiple,
		} );
		this.frame = new this.GalleryDetailsMediaFrame( {
			mimeType: allowedTypes,
			state: currentState,
			multiple,
			selection,
			editing: value ? true : false,
		} );
		wp.media.frame = this.frame;
		this.initializeListeners();
	}

	/**
	 * Initializes the Media Library requirements for the featured image flow.
	 *
	 * @return {void}
	 */
	buildAndSetFeatureImageFrame() {
		const featuredImageFrame = getFeaturedImageMediaFrame();
		const attachments = getAttachmentsCollection( this.props.value );
		const selection = new wp.media.model.Selection( attachments.models, {
			props: attachments.props.toJSON(),
		} );
		this.frame = new featuredImageFrame( {
			mimeType: this.props.allowedTypes,
			state: 'featured-image',
			multiple: this.props.multiple,
			selection,
			editing: this.props.value ? true : false,
		} );
		wp.media.frame = this.frame;
	}

	componentWillUnmount() {
		this.frame.remove();
	}

	onUpdate( selections ) {
		const { onSelect, multiple = false } = this.props;
		const state = this.frame.state();
		const selectedImages = selections || state.get( 'selection' );

		if ( ! selectedImages || ! selectedImages.models.length ) {
			return;
		}

		if ( multiple ) {
			onSelect(
				selectedImages.models.map( ( model ) =>
					slimImageObject( model.toJSON() )
				)
			);
		} else {
			onSelect( slimImageObject( selectedImages.models[ 0 ].toJSON() ) );
		}
	}

	onSelect() {
		const { onSelect, multiple = false } = this.props;
		// Get media attachment details from the frame state
		const attachment = this.frame
			.state()
			.get( 'selection' )
			.toJSON();
		onSelect( multiple ? attachment : attachment[ 0 ] );
	}

	onOpen() {
		this.updateCollection();
		if ( ! this.props.value ) {
			return;
		}
		if ( ! this.props.gallery ) {
			const selection = this.frame.state().get( 'selection' );
			castArray( this.props.value ).forEach( ( id ) => {
				selection.add( wp.media.attachment( id ) );
			} );
		}

		// load the images so they are available in the media modal.
		getAttachmentsCollection( castArray( this.props.value ) ).more();
	}

	onClose() {
		const { onClose } = this.props;

		if ( onClose ) {
			onClose();
		}
	}

	updateCollection() {
		const frameContent = this.frame.content.get();
		if ( frameContent && frameContent.collection ) {
			const collection = frameContent.collection;

			// clean all attachments we have in memory.
			collection
				.toArray()
				.forEach( ( model ) => model.trigger( 'destroy', model ) );

			// reset has more flag, if library had small amount of items all items may have been loaded before.
			collection.mirroring._hasMore = true;

			// request items
			collection.more();
		}
	}

	openModal() {
		if (
			this.props.gallery &&
			this.props.value &&
			this.props.value.length > 0
		) {
			this.buildAndSetGalleryFrame();
		}
		this.frame.open();
	}

	render() {
		return this.props.render( { open: this.openModal } );
	}
}

export default MediaUpload;<|MERGE_RESOLUTION|>--- conflicted
+++ resolved
@@ -61,9 +61,6 @@
 				this.featuredImageToolbar,
 				this
 			);
-<<<<<<< HEAD
-			this.states.add( [ new wp.media.controller.FeaturedImage() ] );
-=======
 			this.on( 'content:render:edit-image', this.editState, this );
 
 			this.states.add( [
@@ -72,7 +69,6 @@
 					model: this.options.editImage,
 				} ),
 			] );
->>>>>>> 251bab45
 		},
 	} );
 };
@@ -91,8 +87,6 @@
 	 * @class
 	 */
 	return wp.media.view.MediaFrame.Post.extend( {
-<<<<<<< HEAD
-=======
 		/**
 		 * Set up gallery toolbar.
 		 *
@@ -154,7 +148,6 @@
 			view.loadEditor();
 		},
 
->>>>>>> 251bab45
 		/**
 		 * Create the default states.
 		 *
@@ -182,12 +175,9 @@
 							this.options.library
 						)
 					),
-<<<<<<< HEAD
-=======
 				} ),
 				new wp.media.controller.EditImage( {
 					model: this.options.editImage,
->>>>>>> 251bab45
 				} ),
 
 				new wp.media.controller.GalleryEdit( {
