/**
 * WordPress dependencies
 */
import { privateApis } from '@wordpress/commands';
import { __ } from '@wordpress/i18n';
import { useMemo } from '@wordpress/element';
import { useSelect } from '@wordpress/data';
import { store as coreStore } from '@wordpress/core-data';
import { post, page, layout, symbolFilled } from '@wordpress/icons';
import { privateApis as routerPrivateApis } from '@wordpress/router';
import { getQueryArg, addQueryArgs, getPath } from '@wordpress/url';

/**
 * Internal dependencies
 */
import { unlock } from './lock-unlock';

const { useCommandLoader } = unlock( privateApis );
const { useHistory } = unlock( routerPrivateApis );

const icons = {
	post,
	page,
	wp_template: layout,
	wp_template_part: symbolFilled,
};

const getNavigationCommandLoaderPerPostType = ( postType ) =>
	function useNavigationCommandLoader( { search } ) {
		const history = useHistory();
<<<<<<< HEAD
		const supportsSearch = ! [
			'wp_template',
			'wp_template_part',
			'page',
		].includes( postType );
		const deps = supportsSearch ? [ search ] : [];
		const { records, isLoading } = useSelect( ( select ) => {
			const { getEntityRecords } = select( coreStore );
			const query = supportsSearch
				? {
						search: !! search ? search : undefined,
						per_page: 10,
						orderby: search ? 'relevance' : 'date',
				  }
				: {
						per_page: -1,
				  };
			return {
				records: getEntityRecords( 'postType', postType, query ),
				isLoading: ! select( coreStore ).hasFinishedResolution(
					'getEntityRecords',
					[ 'postType', postType, query ]
				),
				// We're using the string literal to check whether we're in the site editor.
				/* eslint-disable-next-line @wordpress/data-no-store-string-literals */
				isSiteEditor: !! select( 'edit-site' ),
			};
		}, deps );
=======
		const supportsSearch = ! [ 'wp_template', 'wp_template_part' ].includes(
			postType
		);
		const { records, isLoading } = useSelect(
			( select ) => {
				const { getEntityRecords } = select( coreStore );
				const query = supportsSearch
					? {
							search: !! search ? search : undefined,
							per_page: 10,
							orderby: search ? 'relevance' : 'date',
					  }
					: {
							per_page: -1,
					  };
				return {
					records: getEntityRecords( 'postType', postType, query ),
					isLoading: ! select( coreStore ).hasFinishedResolution(
						'getEntityRecords',
						[ 'postType', postType, query ]
					),
					// We're using the string literal to check whether we're in the site editor.
					/* eslint-disable-next-line @wordpress/data-no-store-string-literals */
					isSiteEditor: !! select( 'edit-site' ),
				};
			},
			[ supportsSearch, search ]
		);
>>>>>>> f0266c22

		const commands = useMemo( () => {
			return ( records ?? [] ).slice( 0, 10 ).map( ( record ) => {
				const isSiteEditor = getPath( window.location.href )?.includes(
					'site-editor.php'
				);
				const extraArgs = isSiteEditor
					? { canvas: getQueryArg( window.location.href, 'canvas' ) }
					: {};
				return {
					name: postType + '-' + record.id,
					searchLabel: record.title?.rendered + ' ' + record.id,
					label: record.title?.rendered
						? record.title?.rendered
						: __( '(no title)' ),
					icon: icons[ postType ],
					callback: ( { close } ) => {
						const args = {
							postType,
							postId: record.id,
							...extraArgs,
						};
						const targetUrl = addQueryArgs(
							'site-editor.php',
							args
						);
						if ( isSiteEditor ) {
							history.push( args );
						} else {
							document.location = targetUrl;
						}
						close();
					},
				};
			} );
		}, [ records, history ] );

		return {
			commands,
			isLoading,
		};
	};

const usePageNavigationCommandLoader =
	getNavigationCommandLoaderPerPostType( 'page' );
const usePostNavigationCommandLoader =
	getNavigationCommandLoaderPerPostType( 'post' );
const useTemplateNavigationCommandLoader =
	getNavigationCommandLoaderPerPostType( 'wp_template' );
const useTemplatePartNavigationCommandLoader =
	getNavigationCommandLoaderPerPostType( 'wp_template_part' );

export function useSiteEditorNavigationCommands() {
	useCommandLoader( {
		name: 'core/edit-site/navigate-pages',
		hook: usePageNavigationCommandLoader,
	} );
	useCommandLoader( {
		name: 'core/edit-site/navigate-posts',
		hook: usePostNavigationCommandLoader,
	} );
	useCommandLoader( {
		name: 'core/edit-site/navigate-templates',
		hook: useTemplateNavigationCommandLoader,
	} );
	useCommandLoader( {
		name: 'core/edit-site/navigate-template-parts',
		hook: useTemplatePartNavigationCommandLoader,
	} );
}<|MERGE_RESOLUTION|>--- conflicted
+++ resolved
@@ -28,36 +28,6 @@
 const getNavigationCommandLoaderPerPostType = ( postType ) =>
 	function useNavigationCommandLoader( { search } ) {
 		const history = useHistory();
-<<<<<<< HEAD
-		const supportsSearch = ! [
-			'wp_template',
-			'wp_template_part',
-			'page',
-		].includes( postType );
-		const deps = supportsSearch ? [ search ] : [];
-		const { records, isLoading } = useSelect( ( select ) => {
-			const { getEntityRecords } = select( coreStore );
-			const query = supportsSearch
-				? {
-						search: !! search ? search : undefined,
-						per_page: 10,
-						orderby: search ? 'relevance' : 'date',
-				  }
-				: {
-						per_page: -1,
-				  };
-			return {
-				records: getEntityRecords( 'postType', postType, query ),
-				isLoading: ! select( coreStore ).hasFinishedResolution(
-					'getEntityRecords',
-					[ 'postType', postType, query ]
-				),
-				// We're using the string literal to check whether we're in the site editor.
-				/* eslint-disable-next-line @wordpress/data-no-store-string-literals */
-				isSiteEditor: !! select( 'edit-site' ),
-			};
-		}, deps );
-=======
 		const supportsSearch = ! [ 'wp_template', 'wp_template_part' ].includes(
 			postType
 		);
@@ -86,7 +56,6 @@
 			},
 			[ supportsSearch, search ]
 		);
->>>>>>> f0266c22
 
 		const commands = useMemo( () => {
 			return ( records ?? [] ).slice( 0, 10 ).map( ( record ) => {
