--- conflicted
+++ resolved
@@ -148,16 +148,9 @@
 		mediaText,
 		preformatted,
 		gallery,
-<<<<<<< HEAD
-		// eslint-disable-next-line no-undef
-		!! __DEV__ ? columns : null,
-		// eslint-disable-next-line no-undef
-		!! __DEV__ ? column : null,
-		// eslint-disable-next-line no-undef
-		!! __DEV__ ? group : null,
-=======
 		devOnly( group ),
->>>>>>> 722f7d76
+		devOnly( columns ),
+		devOnly( column ),
 		spacer,
 		shortcode,
 	].forEach( registerBlock );
