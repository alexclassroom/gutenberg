--- conflicted
+++ resolved
@@ -26,16 +26,12 @@
 		previewHeight,
 	} = attributes;
 
-<<<<<<< HEAD
-	const pdfEmbedLabel = RichText.isEmpty( fileName ) ? 'PDF embed' : fileName;
-=======
 	const pdfEmbedLabel = RichText.isEmpty( fileName )
 		? 'PDF embed'
 		: // To do: use toPlainText, but we need ensure it's RichTextData. See
 		  // https://github.com/WordPress/gutenberg/pull/56710.
 		  fileName.toString();
-
->>>>>>> 9e0747e6
+  
 	const hasFilename = ! RichText.isEmpty( fileName );
 	const typographyProps = getTypographyClassesAndStyles( attributes );
 
