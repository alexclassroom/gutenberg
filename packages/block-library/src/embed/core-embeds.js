--- conflicted
+++ resolved
@@ -161,11 +161,7 @@
 		settings: {
 			title: 'Crowdsignal',
 			icon: embedContentIcon,
-<<<<<<< HEAD
-			keywords: [ 'polldaddy' ],
-=======
 			keywords: [ 'polldaddy', __( 'survey' ) ],
->>>>>>> 251bab45
 			transform: [
 				{
 					type: 'block',
