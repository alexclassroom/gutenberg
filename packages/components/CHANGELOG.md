<!-- Learn how to maintain this file at https://github.com/WordPress/gutenberg/tree/HEAD/packages#maintaining-changelogs. -->

## Unreleased

### Enhancements

-   `Dropdown`: deprecate `position`  prop, use `popoverProps` instead ([46865](https://github.com/WordPress/gutenberg/pull/46865)).
-   `Button`: improve padding for buttons with icon and text. ([46764](https://github.com/WordPress/gutenberg/pull/46764)).
-   `ColorPalette`: Use computed color when css variable is passed to `ColorPicker` ([47181](https://github.com/WordPress/gutenberg/pull/47181)).

### Internal

-   `Toolbar`: unify Storybook examples under one file, migrate from knobs to controls ([47117](https://github.com/WordPress/gutenberg/pull/47117)).
-   `DropdownMenu`: migrate Storybook to controls ([47149](https://github.com/WordPress/gutenberg/pull/47149)).
-   Removed deprecated `@storybook/addon-knobs` dependency from the package ([47152](https://github.com/WordPress/gutenberg/pull/47152)).

### Bug Fix

-   `TabPanel`: Fix initial tab selection when the tab declaration is lazily added to the `tabs` array ([47100](https://github.com/WordPress/gutenberg/pull/47100)).
<<<<<<< HEAD
=======
-   `InputControl`: Avoid the "controlled to uncontrolled" warning by forcing the internal `<input />` element to be always in controlled mode ([47250](https://github.com/WordPress/gutenberg/pull/47250)).
>>>>>>> e6059372

## 23.2.0 (2023-01-11)

### Internal
-   `AlignmentMatrixControl`: Update center cell label to 'Center' instead of 'Center Center' ([#46852](https://github.com/WordPress/gutenberg/pull/46852)).
-   `Toolbar`: move all subcomponents under the same folder ([46951](https://github.com/WordPress/gutenberg/pull/46951)).
-   `Dashicon`: remove unnecessary type for `className` prop ([46849](https://github.com/WordPress/gutenberg/pull/46849)).
-   `ColorPicker` & `QueryControls`: Replace bottom margin overrides with `__nextHasNoMarginBottom` ([#46448](https://github.com/WordPress/gutenberg/pull/46448)).
-   `SandBox`: Convert to TypeScript ([#46478](https://github.com/WordPress/gutenberg/pull/46478)).
-   `ResponsiveWrapper`: Convert to TypeScript ([#46480](https://github.com/WordPress/gutenberg/pull/46480)).
-   `ItemGroup`: migrate Storybook to controls, refactor to TypeScript ([46945](https://github.com/WordPress/gutenberg/pull/46945)).

### Bug Fix

-   `Placeholder`: set fixed right margin for label's icon ([46918](https://github.com/WordPress/gutenberg/pull/46918)).
-   `TreeGrid`: Fix right-arrow keyboard navigation when a row contains more than two focusable elements ([46998](https://github.com/WordPress/gutenberg/pull/46998)).

## 23.1.0 (2023-01-02)

## 23.0.0 (2022-12-14)

### Breaking Changes

-   Updated dependencies to require React 18 ([45235](https://github.com/WordPress/gutenberg/pull/45235))

### New Feature

-   `TabPanel`: support manual tab activation ([#46004](https://github.com/WordPress/gutenberg/pull/46004)).
-   `TabPanel`: support disabled prop for tab buttons ([#46471](https://github.com/WordPress/gutenberg/pull/46471)).
-   `BaseControl`: Add `useBaseControlProps` hook to help generate id-releated props ([#46170](https://github.com/WordPress/gutenberg/pull/46170)).

### Bug Fix

-   `ColorPalette`: show "Clear" button even when colors array is empty ([#46001](https://github.com/WordPress/gutenberg/pull/46001)).
-   `InputControl`: Fix internal `Flex` wrapper usage that could add an unintended `height: 100%` ([#46213](https://github.com/WordPress/gutenberg/pull/46213)).
-   `Navigator`: Allow calling `goTo` and `goBack` twice in one render cycle ([#46391](https://github.com/WordPress/gutenberg/pull/46391)).
-   `Modal`: Fix unexpected modal closing in IME Composition ([#46453](https://github.com/WordPress/gutenberg/pull/46453)).
-   `Toolbar`: Fix duplicate focus style on anchor link button ([#46759](https://github.com/WordPress/gutenberg/pull/46759)).
-   `useNavigateRegions`: Ensure region navigation picks the next region based on where the current user focus is located instead of starting at the beginning ([#44883](https://github.com/WordPress/gutenberg/pull/44883)).
-   `ComboboxControl`: Fix unexpected behaviour in IME Composition ([#46827](https://github.com/WordPress/gutenberg/pull/46827)).

### Enhancements

-   `TabPanel`: Simplify tab-focus style. ([#46276](https://github.com/WordPress/gutenberg/pull/46276)).
-   `TabPanel`: Add ability to set icon only tab buttons ([#45005](https://github.com/WordPress/gutenberg/pull/45005)).
-   `InputControl`, `NumberControl`, `UnitControl`: Add `help` prop for additional description ([#45931](https://github.com/WordPress/gutenberg/pull/45931)).
-   `BorderControl`, `ColorPicker` & `QueryControls`: Replace bottom margin overrides with `__nextHasNoMarginBottom` ([#45985](https://github.com/WordPress/gutenberg/pull/45985)).
-   `CustomSelectControl`, `UnitControl`: Add `onFocus` and `onBlur` props ([#46096](https://github.com/WordPress/gutenberg/pull/46096)).
-   `ResizableBox`: Prevent unnecessary paint on resize handles ([#46196](https://github.com/WordPress/gutenberg/pull/46196)).
-   `Popover`: Prevent unnecessary paint caused by using outline ([#46201](https://github.com/WordPress/gutenberg/pull/46201)).
-   `PaletteEdit`: Global styles: add onChange actions to color palette items [#45681](https://github.com/WordPress/gutenberg/pull/45681).
-   Lighten the border color on control components ([#46252](https://github.com/WordPress/gutenberg/pull/46252)).
-   `Popover`: Prevent unnecessary paint when scrolling by using transform instead of top/left positionning ([#46187](https://github.com/WordPress/gutenberg/pull/46187)).
-   `CircularOptionPicker`: Prevent unecessary paint on hover ([#46197](https://github.com/WordPress/gutenberg/pull/46197)).

### Experimental

-   `TextControl`: Restrict `type` prop to `email`, `number`, `password`, `tel`, `text`, `search` or `url` ([#45433](https://github.com/WordPress/gutenberg/pull/45433/)).

### Internal

-   `useControlledValue`: let TypeScript infer the return type ([#46164](https://github.com/WordPress/gutenberg/pull/46164)).
-   `LinkedButton`: remove unnecessary `span` tag ([#46063](https://github.com/WordPress/gutenberg/pull/46063)).
-   NumberControl: refactor styles/tests/stories to TypeScript, replace fireEvent with user-event ([#45990](https://github.com/WordPress/gutenberg/pull/45990)).
-   `useBaseField`: Convert to TypeScript ([#45712](https://github.com/WordPress/gutenberg/pull/45712)).
-   `Dashicon`: Convert to TypeScript ([#45924](https://github.com/WordPress/gutenberg/pull/45924)).
-   `PaletteEdit`: add follow up changelog for #45681 and tests [#46095](https://github.com/WordPress/gutenberg/pull/46095).
-   `AlignmentMatrixControl`: Convert to TypeScript ([#46162](https://github.com/WordPress/gutenberg/pull/46162)).
-   `Theme`: Remove public export ([#46427](https://github.com/WordPress/gutenberg/pull/46427)).
-   `Autocomplete`: Refactor away from `_.find()` ([#46537](https://github.com/WordPress/gutenberg/pull/46537)).
-   `TabPanel`: Refactor away from `_.find()` ([#46537](https://github.com/WordPress/gutenberg/pull/46537)).
-   `BottomSheetPickerCell`: Refactor away from `_.find()` for mobile ([#46537](https://github.com/WordPress/gutenberg/pull/46537)).
-   Refactor global styles context away from `_.find()` for mobile ([#46537](https://github.com/WordPress/gutenberg/pull/46537)).
-   `Dropdown`: Convert to TypeScript ([#45787](https://github.com/WordPress/gutenberg/pull/45787)).

### Documentation

-   `Tooltip`: Add readme and unit tests for `shortcut` prop ([#46092](https://github.com/WordPress/gutenberg/pull/46092)).

## 22.1.0 (2022-11-16)

### Enhancements

-   `ColorPalette`, `BorderBox`, `BorderBoxControl`: polish and DRY prop types, add default values ([#45463](https://github.com/WordPress/gutenberg/pull/45463)).
-   `TabPanel`: Add ability to set icon only tab buttons ([#45005](https://github.com/WordPress/gutenberg/pull/45005)).

### Internal

-   `AnglePickerControl`: remove `:focus-visible' outline on `CircleOutlineWrapper` ([#45758](https://github.com/WordPress/gutenberg/pull/45758))

### Bug Fix

-   `FormTokenField`: Fix duplicate input in IME composition ([#45607](https://github.com/WordPress/gutenberg/pull/45607)).
-   `Autocomplete`: Check key events more strictly in IME composition ([#45626](https://github.com/WordPress/gutenberg/pull/45626)).
-   `Autocomplete`: Fix unexpected block insertion during IME composition ([#45510](https://github.com/WordPress/gutenberg/pull/45510)).
-   `Icon`: Making size prop work for icon components using dash icon strings ([#45593](https://github.com/WordPress/gutenberg/pull/45593))
-   `ToolsPanelItem`: Prevent unintended calls to onDeselect when parent panel is remounted and item is rendered via SlotFill ([#45673](https://github.com/WordPress/gutenberg/pull/45673))
-   `ColorPicker`: Prevent all number fields from becoming "0" when one of them is an empty string ([#45649](https://github.com/WordPress/gutenberg/pull/45649)).
-   `ToggleControl`: Fix toggle control label text overflow ([#45962](https://github.com/WordPress/gutenberg/pull/45962)).

### Internal

-   `ToolsPanel`: Update to fix `exhaustive-deps` eslint rule ([#45715](https://github.com/WordPress/gutenberg/pull/45715)).
-   `PaletteEditListView`: Update to ignore `exhaustive-deps` eslint rule ([#45467](https://github.com/WordPress/gutenberg/pull/45467)).
-   `Popover`: Update to pass `exhaustive-deps` eslint rule ([#45656](https://github.com/WordPress/gutenberg/pull/45656)).
-   `Flex`: Update to pass `exhaustive-deps` eslint rule ([#45528](https://github.com/WordPress/gutenberg/pull/45528)).
-   `withNotices`: Update to pass `exhaustive-deps` eslint rule ([#45530](https://github.com/WordPress/gutenberg/pull/45530)).
-   `ItemGroup`: Update to pass `exhaustive-deps` eslint rule ([#45531](https://github.com/WordPress/gutenberg/pull/45531)).
-   `TabPanel`: Update to pass `exhaustive-deps` eslint rule ([#45660](https://github.com/WordPress/gutenberg/pull/45660)).
-   `NavigatorScreen`: Update to pass `exhaustive-deps` eslint rule ([#45648](https://github.com/WordPress/gutenberg/pull/45648)).
-   `Draggable`: Convert to TypeScript ([#45471](https://github.com/WordPress/gutenberg/pull/45471)).
-   `MenuGroup`: Convert to TypeScript ([#45617](https://github.com/WordPress/gutenberg/pull/45617)).
-   `useCx`: fix story to satisfy the `react-hooks/exhaustive-deps` eslint rule ([#45614](https://github.com/WordPress/gutenberg/pull/45614))
-   Activate the `react-hooks/exhuastive-deps` eslint rule for the Components package ([#41166](https://github.com/WordPress/gutenberg/pull/41166))
-   `Snackbar`: Convert to TypeScript ([#45472](https://github.com/WordPress/gutenberg/pull/45472)).

### Experimental

-   `ToggleGroupControl`: Only show enclosing border when `isBlock` and not `isDeselectable` ([#45492](https://github.com/WordPress/gutenberg/pull/45492)).
-   `Theme`: Add support for custom `background` color ([#45466](https://github.com/WordPress/gutenberg/pull/45466)).

## 22.0.0 (2022-11-02)

### Breaking Changes

-   `Popover`: The deprecated `range` and `__unstableShift` props have been removed ([#45195](https://github.com/WordPress/gutenberg/pull/45195)).

### Deprecations

-   `Popover`: the deprecation messages for anchor-related props (`anchorRef`, `anchorRect`, `getAnchorRect`) have been updated ([#45195](https://github.com/WordPress/gutenberg/pull/45195)).
-   `RadioGroup`: Mark as deprecated, in favor of `RadioControl` and `ToggleGroupControl` ([#45389](https://github.com/WordPress/gutenberg/pull/45389)).
-   `Popover`: the deprecation messages for anchor-related props (`anchorRef`, `anchorRect`, `getAnchorRect`) have been updated. ([#45195](https://github.com/WordPress/gutenberg/pull/45195)).
-   `Popover`: The `isAlternate` prop has been replaced with a `variant` prop that can be called with the `'toolbar'` string ([#45137](https://github.com/WordPress/gutenberg/pull/45137)).

### New Feature

-   `BoxControl` & `CustomSelectControl`: Add `onMouseOver` and `onMouseOut` callback props to allow handling of these events by parent components ([#44955](https://github.com/WordPress/gutenberg/pull/44955))
-   `Popover`: A `variant` prop has been added to style popovers, with `'unstyled'` and `'toolbar'` possible values ([#45137](https://github.com/WordPress/gutenberg/pull/45137)).

### Enhancements

-   `FontSizePicker`: Pass the preset object to the onChange callback to allow conversion from preset slugs to CSS vars ([#44967](https://github.com/WordPress/gutenberg/pull/44967)).
-   `FontSizePicker`: Improved slider design when `withSlider` is set ([#44598](https://github.com/WordPress/gutenberg/pull/44598)).
-   `ToggleControl`: Improved types for the `help` prop, covering the dynamic render function option, and enabled the dynamic `help` behavior only for a controlled component ([#45279](https://github.com/WordPress/gutenberg/pull/45279)).
-   `BorderControl` & `BorderBoxControl`: Replace `__next36pxDefaultSize` with "default" and "large" size variants ([#41860](https://github.com/WordPress/gutenberg/pull/41860)).
-   `UnitControl`: Remove outer wrapper to normalize className placement ([#41860](https://github.com/WordPress/gutenberg/pull/41860)).
-   `ColorPalette`: Fix transparent checkered background pattern ([#45295](https://github.com/WordPress/gutenberg/pull/45295)).
-   `ToggleGroupControl`: Add `isDeselectable` prop to allow deselecting the selected option ([#45123](https://github.com/WordPress/gutenberg/pull/45123)).
-   `FontSizePicker`: Improve hint text shown next to 'Font size' label ([#44966](https://github.com/WordPress/gutenberg/pull/44966)).

### Bug Fix

-   `useNavigateRegions`: Add new keyboard shortcut alias to cover backtick and tilde keys inconsistencies across browsers ([#45019](https://github.com/WordPress/gutenberg/pull/45019)).
-   `Button`: Tweak the destructive button primary, link, and default variants ([#44427](https://github.com/WordPress/gutenberg/pull/44427)).
-   `UnitControl`: Fix `disabled` style is overridden by core `form.css` style ([#45250](https://github.com/WordPress/gutenberg/pull/45250)).
-   `ItemGroup`: fix RTL `Item` styles when rendered as a button ([#45280](https://github.com/WordPress/gutenberg/pull/45280)).
-   `Button`: Fix RTL alignment for buttons containing an icon and text ([#44787](https://github.com/WordPress/gutenberg/pull/44787)).
-   `TabPanel`: Call `onSelect()` on every tab selection, regardless of whether it was triggered by user interaction ([#44028](https://github.com/WordPress/gutenberg/pull/44028)).
-   `FontSizePicker`: Fallback to font size `slug` if `name` is undefined ([#45041](https://github.com/WordPress/gutenberg/pull/45041)).
-   `AutocompleterUI`: fix issue where autocompleter UI would appear on top of other UI elements ([#44795](https://github.com/WordPress/gutenberg/pull/44795/))
-   `ExternalLink`: Fix to re-enable support for `onClick` event handler ([#45214](https://github.com/WordPress/gutenberg/pull/45214)).
-   `InputControl`: Allow inline styles to be applied to the wrapper not inner input ([#45340](https://github.com/WordPress/gutenberg/pull/45340/))

### Internal

-   `BorderBoxControl`: Convert stories to TypeScript and use Controls ([#45002](https://github.com/WordPress/gutenberg/pull/45002)).
-   `Disabled`: add a note in the docs about the lack of polyfill for the `inert` attribute ([#45272](https://github.com/WordPress/gutenberg/pull/45272))
-   `Snackbar`: updated to satisfy `react/exhaustive-deps` eslint rule ([#44934](https://github.com/WordPress/gutenberg/pull/44934))
-   `AnglePickerControl`: Set Storybook Label control type to 'text' ([#45122](https://github.com/WordPress/gutenberg/pull/45122)).
-   `SlotFill`: updated to satisfy `react/exhaustive-deps` eslint rule ([#44403](https://github.com/WordPress/gutenberg/pull/44403))
-   `Context`: updated to ignore `react/exhaustive-deps` eslint rule ([#45044](https://github.com/WordPress/gutenberg/pull/45044))
-   `Button`: Refactor Storybook to controls and align docs ([#44105](https://github.com/WordPress/gutenberg/pull/44105)).
-   `TabPanel`: updated to satisfy `react/exhaustive-deps` eslint rule ([#44935](https://github.com/WordPress/gutenberg/pull/44935))
-   `ColorPalette`: Convert to TypeScript ([#44632](https://github.com/WordPress/gutenberg/pull/44632)).
-   `UnitControl`: Add tests ([#45260](https://github.com/WordPress/gutenberg/pull/45260)).
-   `Disabled`: Refactor the component to rely on the HTML `inert` attribute.
-   `CustomGradientBar`: Refactor away from Lodash ([#45367](https://github.com/WordPress/gutenberg/pull/45367/)).
-   `TextControl`: Set Storybook control types on `help`, `label` and `type` ([#45405](https://github.com/WordPress/gutenberg/pull/45405)).
-   `Autocomplete`: use Popover's new `placement` prop instead of legacy `position` prop ([#44396](https://github.com/WordPress/gutenberg/pull/44396/)).
-   `SelectControl`: Add `onChange`, `onBlur` and `onFocus` to storybook actions ([#45432](https://github.com/WordPress/gutenberg/pull/45432/)).
-   `FontSizePicker`: Add more comprehensive tests ([#45298](https://github.com/WordPress/gutenberg/pull/45298)).
-   `FontSizePicker`: Refactor to use components instead of helper functions ([#44891](https://github.com/WordPress/gutenberg/pull/44891)).

### Experimental

-   `NumberControl`: Replace `hideHTMLArrows` prop with `spinControls` prop. Allow custom spin controls via `spinControls="custom"` ([#45333](https://github.com/WordPress/gutenberg/pull/45333)).

### Experimental

-   Theming: updated Components package to utilize the new `accent` prop of the experimental `Theme` component.

## 21.3.0 (2022-10-19)

### Bug Fix

-   `FontSizePicker`: Ensure that fluid font size presets appear correctly in the UI controls ([#44791](https://github.com/WordPress/gutenberg/pull/44791)).
-   `ToggleGroupControl`: Remove unsupported `disabled` prop from types, and correctly mark `label` prop as required ([#45114](https://github.com/WordPress/gutenberg/pull/45114)).
-   `Navigator`: prevent partially hiding focus ring styles, by removing unnecessary overflow rules on `NavigatorScreen` ([#44973](https://github.com/WordPress/gutenberg/pull/44973)).
-   `Navigator`: restore focus only once per location ([#44972](https://github.com/WordPress/gutenberg/pull/44972)).

### Documentation

-   `VisuallyHidden`: Add some notes on best practices around stacking contexts when using this component ([#44867](https://github.com/WordPress/gutenberg/pull/44867)).

### Internal

-   `Modal`: Convert to TypeScript ([#42949](https://github.com/WordPress/gutenberg/pull/42949)).
-   `Sandbox`: Use `toString` to create observe and resize script string ([#42872](https://github.com/WordPress/gutenberg/pull/42872)).
-   `Navigator`: refactor unit tests to TypeScript and to `user-event` ([#44970](https://github.com/WordPress/gutenberg/pull/44970)).
-   `Navigator`: Refactor Storybook code to TypeScript and controls ([#44979](https://github.com/WordPress/gutenberg/pull/44979)).
-   `withFilters`: Refactor away from `_.without()` ([#44980](https://github.com/WordPress/gutenberg/pull/44980/)).
-   `withFocusReturn`: Refactor tests to `@testing-library/react` ([#45012](https://github.com/WordPress/gutenberg/pull/45012)).
-   `ToolsPanel`: updated to satisfy `react/exhaustive-deps` eslint rule ([#45028](https://github.com/WordPress/gutenberg/pull/45028))
-   `Tooltip`: updated to ignore `react/exhaustive-deps` eslint rule ([#45043](https://github.com/WordPress/gutenberg/pull/45043))

## 21.2.0 (2022-10-05)

### Enhancements

-   `FontSizePicker`: Updated to take up full width of its parent and have a 40px Reset button when `size` is `__unstable-large` ((44559)[https://github.com/WordPress/gutenberg/pull/44559]).
-   `BorderBoxControl`: Omit unit select when width values are mixed ([#44592](https://github.com/WordPress/gutenberg/pull/44592))
-   `BorderControl`: Add ability to disable unit selection ([#44592](https://github.com/WordPress/gutenberg/pull/44592))

### Bug Fix

-   `Popover`: fix limitShift logic by adding iframe offset correctly ([#42950](https://github.com/WordPress/gutenberg/pull/42950)).
-   `Popover`: refine position-to-placement conversion logic, add tests ([#44377](https://github.com/WordPress/gutenberg/pull/44377)).
-   `ToggleGroupControl`: adjust icon color when inactive, from `gray-700` to `gray-900` ([#44575](https://github.com/WordPress/gutenberg/pull/44575)).
-   `TokenInput`: improve logic around the `aria-activedescendant` attribute, which was causing unintended focus behavior for some screen readers ([#44526](https://github.com/WordPress/gutenberg/pull/44526)).
-   `NavigatorScreen`: fix focus issue where back button received focus unexpectedly ([#44239](https://github.com/WordPress/gutenberg/pull/44239))
-   `FontSizePicker`: Fix header order in RTL languages ([#44590](https://github.com/WordPress/gutenberg/pull/44590)).

### Enhancements

-   `SuggestionList`: use `requestAnimationFrame` instead of `setTimeout` when scrolling selected item into view. This change improves the responsiveness of the `ComboboxControl` and `FormTokenField` components when rapidly hovering over the suggestion items in the list ([#44573](https://github.com/WordPress/gutenberg/pull/44573)).

### Internal

-   `Mobile` updated to ignore `react/exhaustive-deps` eslint rule ([#44207](https://github.com/WordPress/gutenberg/pull/44207)).
-   `Popover`: refactor unit tests to TypeScript and modern RTL assertions ([#44373](https://github.com/WordPress/gutenberg/pull/44373)).
-   `SearchControl`: updated to ignore `react/exhaustive-deps` eslint rule in native files([#44381](https://github.com/WordPress/gutenberg/pull/44381))
-   `ResizableBox` updated to pass the `react/exhaustive-deps` eslint rule ([#44370](https://github.com/WordPress/gutenberg/pull/44370)).
-   `Sandbox`: updated to satisfy `react/exhaustive-deps` eslint rule ([#44378](https://github.com/WordPress/gutenberg/pull/44378))
-   `FontSizePicker`: Convert to TypeScript ([#44449](https://github.com/WordPress/gutenberg/pull/44449)).
-   `FontSizePicker`: Replace SCSS with Emotion + components ([#44483](https://github.com/WordPress/gutenberg/pull/44483)).

### Experimental

-   Add experimental `Theme` component ([#44668](https://github.com/WordPress/gutenberg/pull/44668)).

## 21.1.0 (2022-09-21)

### Deprecations

-   `Popover`: added new `anchor` prop, supposed to supersede all previous anchor-related props (`anchorRef`, `anchorRect`, `getAnchorRect`). These older anchor-related props are now marked as deprecated and are scheduled to be removed in WordPress 6.3 ([#43691](https://github.com/WordPress/gutenberg/pull/43691)).

### Bug Fix

-   `Button`: Remove unexpected `has-text` class when empty children are passed ([#44198](https://github.com/WordPress/gutenberg/pull/44198)).
-   The `LinkedButton` to unlink sides in `BoxControl`, `BorderBoxControl` and `BorderRadiusControl` have changed from a rectangular primary button to an icon-only button, with a sentence case tooltip, and default-size icon for better legibility. The `Button` component has been fixed so when `isSmall` and `icon` props are set, and no text is present, the button shape is square rather than rectangular.

### New Features

-   `MenuItem`: Add suffix prop for injecting non-icon and non-shortcut content to menu items ([#44260](https://github.com/WordPress/gutenberg/pull/44260)).
-   `ToolsPanel`: Add subheadings to ellipsis menu and reset text to default control menu items ([#44260](https://github.com/WordPress/gutenberg/pull/44260)).

### Internal

-   `NavigationMenu` updated to ignore `react/exhaustive-deps` eslint rule ([#44090](https://github.com/WordPress/gutenberg/pull/44090)).
-   `RangeControl`: updated to pass `react/exhaustive-deps` eslint rule ([#44271](https://github.com/WordPress/gutenberg/pull/44271)).
-   `UnitControl` updated to pass the `react/exhaustive-deps` eslint rule ([#44161](https://github.com/WordPress/gutenberg/pull/44161)).
-   `Notice`: updated to satisfy `react/exhaustive-deps` eslint rule ([#44157](https://github.com/WordPress/gutenberg/pull/44157))

## 21.0.0 (2022-09-13)

### Deprecations

-   `FontSizePicker`: Deprecate bottom margin style. Add a `__nextHasNoMarginBottom` prop to start opting into the margin-free styles that will become the default in a future version, currently scheduled to be WordPress 6.4 ([#43870](https://github.com/WordPress/gutenberg/pull/43870)).
-   `AnglePickerControl`: Deprecate bottom margin style. Add a `__nextHasNoMarginBottom` prop to start opting into the margin-free styles that will become the default in a future version, currently scheduled to be WordPress 6.4 ([#43867](https://github.com/WordPress/gutenberg/pull/43867)).
-   `Popover`: deprecate `__unstableShift` prop in favour of new `shift` prop. The `__unstableShift` is currently scheduled for removal in WordPress 6.3 ([#43845](https://github.com/WordPress/gutenberg/pull/43845)).
-   `Popover`: removed the `__unstableObserveElement` prop, which is not necessary anymore. The functionality is now supported directly by the component without the need of an external prop ([#43617](https://github.com/WordPress/gutenberg/pull/43617)).

### Bug Fix

-   `Button`, `Icon`: Fix `iconSize` prop doesn't work with some icons ([#43821](https://github.com/WordPress/gutenberg/pull/43821)).
-   `InputControl`, `NumberControl`, `UnitControl`: Fix margin when `labelPosition` is `bottom` ([#43995](https://github.com/WordPress/gutenberg/pull/43995)).
-   `Popover`: enable auto-updating every animation frame ([#43617](https://github.com/WordPress/gutenberg/pull/43617)).
-   `Popover`: improve the component's performance and reactivity to prop changes by reworking its internals ([#43335](https://github.com/WordPress/gutenberg/pull/43335)).
-   `NavigatorScreen`: updated to satisfy `react/exhaustive-deps` eslint rule ([#43876](https://github.com/WordPress/gutenberg/pull/43876))
-   `Popover`: fix positioning when reference and floating elements are both within an iframe ([#43971](https://github.com/WordPress/gutenberg/pull/43971))

### Enhancements

-   `ToggleControl`: Add `__nextHasNoMargin` prop for opting into the new margin-free styles ([#43717](https://github.com/WordPress/gutenberg/pull/43717)).
-   `CheckboxControl`: Add `__nextHasNoMargin` prop for opting into the new margin-free styles ([#43720](https://github.com/WordPress/gutenberg/pull/43720)).
-   `FocalPointControl`: Add `__nextHasNoMargin` prop for opting into the new margin-free styles ([#43996](https://github.com/WordPress/gutenberg/pull/43996)).
-   `TextControl`, `TextareaControl`: Add `__nextHasNoMargin` prop for opting into the new margin-free styles ([#43782](https://github.com/WordPress/gutenberg/pull/43782)).
-   `Flex`: Remove margin-based polyfill implementation of flex `gap` ([#43995](https://github.com/WordPress/gutenberg/pull/43995)).
-   `RangeControl`: Tweak dark gray marking color to be consistent with the grays in `@wordpress/base-styles` ([#43773](https://github.com/WordPress/gutenberg/pull/43773)).
-   `UnitControl`: Tweak unit dropdown color to be consistent with the grays in `@wordpress/base-styles` ([#43773](https://github.com/WordPress/gutenberg/pull/43773)).
-   `SearchControl`: Add `__nextHasNoMargin` prop for opting into the new margin-free styles ([#43871](https://github.com/WordPress/gutenberg/pull/43871)).
-   `UnitControl`: Consistently hide spin buttons ([#43985](https://github.com/WordPress/gutenberg/pull/43985)).
-   `CardHeader`, `CardBody`, `CardFooter`: Tweak `isShady` background colors to be consistent with the grays in `@wordpress/base-styles` ([#43719](https://github.com/WordPress/gutenberg/pull/43719)).
-   `InputControl`, `SelectControl`: Tweak `disabled` colors to be consistent with the grays in `@wordpress/base-styles` ([#43719](https://github.com/WordPress/gutenberg/pull/43719)).
-   `FocalPointPicker`: Tweak media placeholder background color to be consistent with the grays in `@wordpress/base-styles` ([#43994](https://github.com/WordPress/gutenberg/pull/43994)).
-   `RangeControl`: Tweak rail, track, and mark colors to be consistent with the grays in `@wordpress/base-styles` ([#43994](https://github.com/WordPress/gutenberg/pull/43994)).
-   `UnitControl`: Tweak unit dropdown hover color to be consistent with the grays in `@wordpress/base-styles` ([#43994](https://github.com/WordPress/gutenberg/pull/43994)).

### Internal

-   `Icon`: Refactor tests to `@testing-library/react` ([#44051](https://github.com/WordPress/gutenberg/pull/44051)).
-   Fix TypeScript types for `isValueDefined()` and `isValueEmpty()` utility functions ([#43983](https://github.com/WordPress/gutenberg/pull/43983)).
-   `RadioControl`: Clean up styles to use less custom CSS ([#43868](https://github.com/WordPress/gutenberg/pull/43868)).
-   Remove unused `normalizeArrowKey` utility function ([#43640](https://github.com/WordPress/gutenberg/pull/43640/)).
-   `SearchControl`: Convert to TypeScript ([#43871](https://github.com/WordPress/gutenberg/pull/43871)).
-   `FormFileUpload`: Convert to TypeScript ([#43960](https://github.com/WordPress/gutenberg/pull/43960)).
-   `DropZone`: Convert to TypeScript ([#43962](https://github.com/WordPress/gutenberg/pull/43962)).
-   `ToggleGroupControl`: Rename `__experimentalIsIconGroup` prop to `__experimentalIsBorderless` ([#43771](https://github.com/WordPress/gutenberg/pull/43771/)).
-   `NumberControl`: Add TypeScript types ([#43791](https://github.com/WordPress/gutenberg/pull/43791/)).
-   Refactor `FocalPointPicker` to function component ([#39168](https://github.com/WordPress/gutenberg/pull/39168)).
-   `Guide`: use `code` instead of `keyCode` for keyboard events ([#43604](https://github.com/WordPress/gutenberg/pull/43604/)).
-   `ToggleControl`: Convert to TypeScript and streamline CSS ([#43717](https://github.com/WordPress/gutenberg/pull/43717)).
-   `FocalPointPicker`: Convert to TypeScript ([#43872](https://github.com/WordPress/gutenberg/pull/43872)).
-   `Navigation`: use `code` instead of `keyCode` for keyboard events ([#43644](https://github.com/WordPress/gutenberg/pull/43644/)).
-   `ComboboxControl`: Add unit tests ([#42403](https://github.com/WordPress/gutenberg/pull/42403)).
-   `NavigableContainer`: use `code` instead of `keyCode` for keyboard events, rewrite tests using RTL and `user-event` ([#43606](https://github.com/WordPress/gutenberg/pull/43606/)).
-   `ComboboxControl`: updated to satisfy `react/exhuastive-deps` eslint rule ([#41417](https://github.com/WordPress/gutenberg/pull/41417))
-   `FormTokenField`: Refactor away from Lodash ([#43744](https://github.com/WordPress/gutenberg/pull/43744/)).
-   `NavigatorButton`: updated to satisfy `react/exhaustive-deps` eslint rule ([#42051](https://github.com/WordPress/gutenberg/pull/42051))
-   `TabPanel`: Refactor away from `_.partial()` ([#43895](https://github.com/WordPress/gutenberg/pull/43895/)).
-   `Panel`: Refactor tests to `@testing-library/react` ([#43896](https://github.com/WordPress/gutenberg/pull/43896)).
-   `Popover`: refactor to TypeScript ([#43823](https://github.com/WordPress/gutenberg/pull/43823/)).
-   `BorderControl` and `BorderBoxControl`: replace temporary types with `Popover`'s types ([#43823](https://github.com/WordPress/gutenberg/pull/43823/)).
-   `DimensionControl`: Refactor tests to `@testing-library/react` ([#43916](https://github.com/WordPress/gutenberg/pull/43916)).
-   `withFilters`: Refactor tests to `@testing-library/react` ([#44017](https://github.com/WordPress/gutenberg/pull/44017)).
-   `IsolatedEventContainer`: Refactor tests to `@testing-library/react` ([#44073](https://github.com/WordPress/gutenberg/pull/44073)).
-   `KeyboardShortcuts`: Refactor tests to `@testing-library/react` ([#44075](https://github.com/WordPress/gutenberg/pull/44075)).
-   `Slot`/`Fill`: Refactor tests to `@testing-library/react` ([#44084](https://github.com/WordPress/gutenberg/pull/44084)).
-   `ColorPalette`: Refactor tests to `@testing-library/react` ([#44108](https://github.com/WordPress/gutenberg/pull/44108)).

## 20.0.0 (2022-08-24)

### Deprecations

-   `CustomSelectControl`: Deprecate constrained width style. Add a `__nextUnconstrainedWidth` prop to start opting into the unconstrained width that will become the default in a future version, currently scheduled to be WordPress 6.4 ([#43230](https://github.com/WordPress/gutenberg/pull/43230)).
-   `Popover`: deprecate `__unstableForcePosition` prop in favour of new `flip` and `resize` props. The `__unstableForcePosition` is currently scheduled for removal in WordPress 6.3 ([#43546](https://github.com/WordPress/gutenberg/pull/43546)).

### Bug Fix

-   `AlignmentMatrixControl`: keep the physical direction in RTL languages ([#43126](https://github.com/WordPress/gutenberg/pull/43126)).
-   `AlignmentMatrixControl`: Fix the `width` prop so it works as intended ([#43482](https://github.com/WordPress/gutenberg/pull/43482)).
-   `SelectControl`, `CustomSelectControl`: Truncate long option strings ([#43301](https://github.com/WordPress/gutenberg/pull/43301)).
-   `ToggleGroupControl`: Fix minor inconsistency in label height ([#43331](https://github.com/WordPress/gutenberg/pull/43331)).
-   `Popover`: fix and improve opening animation ([#43186](https://github.com/WordPress/gutenberg/pull/43186)).
-   `Popover`: fix incorrect deps in hooks resulting in incorrect positioning after calling `update` ([#43267](https://github.com/WordPress/gutenberg/pull/43267/)).
-   `FontSizePicker`: Fix excessive margin between label and input ([#43304](https://github.com/WordPress/gutenberg/pull/43304)).
-   Ensure all dependencies allow version ranges ([#43355](https://github.com/WordPress/gutenberg/pull/43355)).
-   `Popover`: make sure offset middleware always applies the latest frame offset values ([#43329](https://github.com/WordPress/gutenberg/pull/43329/)).
-   `Dropdown`: anchor popover to the dropdown wrapper (instead of the toggle) ([#43377](https://github.com/WordPress/gutenberg/pull/43377/)).
-   `Guide`: Fix error when rendering with no pages ([#43380](https://github.com/WordPress/gutenberg/pull/43380/)).
-   `Disabled`: preserve input values when toggling the `isDisabled` prop ([#43508](https://github.com/WordPress/gutenberg/pull/43508/))

### Enhancements

-   `GradientPicker`: Show custom picker before swatches ([#43577](https://github.com/WordPress/gutenberg/pull/43577)).
-   `CustomGradientPicker`, `GradientPicker`: Add `__nextHasNoMargin` prop for opting into the new margin-free styles ([#43387](https://github.com/WordPress/gutenberg/pull/43387)).
-   `ToolsPanel`: Tighten grid gaps ([#43424](https://github.com/WordPress/gutenberg/pull/43424)).
-   `ColorPalette`: Make popover style consistent ([#43570](https://github.com/WordPress/gutenberg/pull/43570)).
-   `ToggleGroupControl`: Improve TypeScript documentation ([#43265](https://github.com/WordPress/gutenberg/pull/43265)).
-   `ComboboxControl`: Normalize hyphen-like characters to an ASCII hyphen ([#42942](https://github.com/WordPress/gutenberg/pull/42942)).
-   `FormTokenField`: Refactor away from `_.difference()` ([#43224](https://github.com/WordPress/gutenberg/pull/43224/)).
-   `Autocomplete`: use `KeyboardEvent.code` instead of `KeyboardEvent.keyCode` ([#43432](https://github.com/WordPress/gutenberg/pull/43432/)).
-   `ConfirmDialog`: replace (almost) every usage of `fireEvent` with `@testing-library/user-event` ([#43429](https://github.com/WordPress/gutenberg/pull/43429/)).
-   `Popover`: Introduce new `flip` and `resize` props ([#43546](https://github.com/WordPress/gutenberg/pull/43546/)).

### Internal

-   `Tooltip`: Refactor tests to `@testing-library/react` ([#43061](https://github.com/WordPress/gutenberg/pull/43061)).
-   `ClipboardButton`, `FocusableIframe`, `IsolatedEventContainer`, `withConstrainedTabbing`, `withSpokenMessages`: Improve TypeScript types ([#43579](https://github.com/WordPress/gutenberg/pull/43579)).
-   Clean up unused and duplicate `COLORS` values ([#43445](https://github.com/WordPress/gutenberg/pull/43445)).
-   Update `floating-ui` to the latest version ([#43206](https://github.com/WordPress/gutenberg/pull/43206)).
-   `DateTimePicker`, `TimePicker`, `DatePicker`: Switch from `moment` to `date-fns` ([#43005](https://github.com/WordPress/gutenberg/pull/43005)).
-   `DatePicker`: Switch from `react-dates` to `use-lilius` ([#43005](https://github.com/WordPress/gutenberg/pull/43005)).
-   `DateTimePicker`: address feedback after recent refactor to `date-fns` and `use-lilius` ([#43495](https://github.com/WordPress/gutenberg/pull/43495)).
-   `convertLTRToRTL()`: Refactor away from `_.mapKeys()` ([#43258](https://github.com/WordPress/gutenberg/pull/43258/)).
-   `withSpokenMessages`: Update to use `@testing-library/react` ([#43273](https://github.com/WordPress/gutenberg/pull/43273)).
-   `MenuGroup`: Refactor unit tests to use `@testing-library/react` ([#43275](https://github.com/WordPress/gutenberg/pull/43275)).
-   `FormTokenField`: Refactor away from `_.uniq()` ([#43330](https://github.com/WordPress/gutenberg/pull/43330/)).
-   `contextConnect`: Refactor away from `_.uniq()` ([#43330](https://github.com/WordPress/gutenberg/pull/43330/)).
-   `ColorPalette`: Refactor away from `_.uniq()` ([#43330](https://github.com/WordPress/gutenberg/pull/43330/)).
-   `Guide`: Refactor away from `_.times()` ([#43374](https://github.com/WordPress/gutenberg/pull/43374/)).
-   `Disabled`: Convert to TypeScript ([#42708](https://github.com/WordPress/gutenberg/pull/42708)).
-   `Guide`: Update tests to use `@testing-library/react` ([#43380](https://github.com/WordPress/gutenberg/pull/43380)).
-   `Modal`: use `KeyboardEvent.code` instead of deprecated `KeyboardEvent.keyCode`. improve unit tests ([#43429](https://github.com/WordPress/gutenberg/pull/43429/)).
-   `FocalPointPicker`: use `KeyboardEvent.code`, partially refactor tests to modern RTL and `user-event` ([#43441](https://github.com/WordPress/gutenberg/pull/43441/)).
-   `CustomGradientPicker`: use `KeyboardEvent.code` instead of `KeyboardEvent.keyCode` ([#43437](https://github.com/WordPress/gutenberg/pull/43437/)).
-   `Card`: Convert to TypeScript ([#42941](https://github.com/WordPress/gutenberg/pull/42941)).
-   `NavigableContainer`: Refactor away from `_.omit()` ([#43474](https://github.com/WordPress/gutenberg/pull/43474/)).
-   `Notice`: Refactor away from `_.omit()` ([#43474](https://github.com/WordPress/gutenberg/pull/43474/)).
-   `Snackbar`: Refactor away from `_.omit()` ([#43474](https://github.com/WordPress/gutenberg/pull/43474/)).
-   `UnitControl`: Refactor away from `_.omit()` ([#43474](https://github.com/WordPress/gutenberg/pull/43474/)).
-   `BottomSheet`: Refactor away from `_.omit()` ([#43474](https://github.com/WordPress/gutenberg/pull/43474/)).
-   `DropZone`: Refactor away from `_.includes()` ([#43518](https://github.com/WordPress/gutenberg/pull/43518/)).
-   `NavigableMenu`: Refactor away from `_.includes()` ([#43518](https://github.com/WordPress/gutenberg/pull/43518/)).
-   `Tooltip`: Refactor away from `_.includes()` ([#43518](https://github.com/WordPress/gutenberg/pull/43518/)).
-   `TreeGrid`: Refactor away from `_.includes()` ([#43518](https://github.com/WordPress/gutenberg/pull/43518/)).
-   `FormTokenField`: use `KeyboardEvent.code`, refactor tests to modern RTL and `user-event` ([#43442](https://github.com/WordPress/gutenberg/pull/43442/)).
-   `DropdownMenu`: use `KeyboardEvent.code`, refactor tests to model RTL and `user-event` ([#43439](https://github.com/WordPress/gutenberg/pull/43439/)).
-   `Autocomplete`: Refactor away from `_.escapeRegExp()` ([#43629](https://github.com/WordPress/gutenberg/pull/43629/)).
-   `TextHighlight`: Refactor away from `_.escapeRegExp()` ([#43629](https://github.com/WordPress/gutenberg/pull/43629/)).

### Experimental

-   `FormTokenField`: add `__experimentalAutoSelectFirstMatch` prop to auto select the first matching suggestion on typing ([#42527](https://github.com/WordPress/gutenberg/pull/42527/)).
-   `Popover`: Deprecate `__unstableForcePosition`, now replaced by new `flip` and `resize` props ([#43546](https://github.com/WordPress/gutenberg/pull/43546/)).

## 19.17.0 (2022-08-10)

### Bug Fix

-   `Popover`: make sure that `ownerDocument` is always defined ([#42886](https://github.com/WordPress/gutenberg/pull/42886)).
-   `ExternalLink`: Check if the link is an internal anchor link and prevent anchor links from being opened. ([#42259](https://github.com/WordPress/gutenberg/pull/42259)).
-   `BorderControl`: Ensure box-sizing is reset for the control ([#42754](https://github.com/WordPress/gutenberg/pull/42754)).
-   `InputControl`: Fix acceptance of falsy values in controlled updates ([#42484](https://github.com/WordPress/gutenberg/pull/42484/)).
-   `Tooltip (Experimental)`, `CustomSelectControl`, `TimePicker`: Add missing font-size styles which were necessary in non-WordPress contexts ([#42844](https://github.com/WordPress/gutenberg/pull/42844/)).
-   `TextControl`, `TextareaControl`, `ToggleGroupControl`: Add `box-sizing` reset style ([#42889](https://github.com/WordPress/gutenberg/pull/42889)).
-   `Popover`: fix arrow placement and design ([#42874](https://github.com/WordPress/gutenberg/pull/42874/)).
-   `Popover`: fix minor glitch in arrow [#42903](https://github.com/WordPress/gutenberg/pull/42903)).
-   `ColorPicker`: fix layout overflow [#42992](https://github.com/WordPress/gutenberg/pull/42992)).
-   `ToolsPanel`: Constrain grid columns to 50% max-width ([#42795](https://github.com/WordPress/gutenberg/pull/42795)).
-   `Popover`: anchor correctly to parent node when no explicit anchor is passed ([#42971](https://github.com/WordPress/gutenberg/pull/42971)).
-   `ColorPalette`: forward correctly `popoverProps` in the `CustomColorPickerDropdown` component [#42989](https://github.com/WordPress/gutenberg/pull/42989)).
-   `ColorPalette`, `CustomGradientBar`: restore correct color picker popover position [#42989](https://github.com/WordPress/gutenberg/pull/42989)).
-   `Popover`: fix iframe offset not updating when iframe resizes ([#42971](https://github.com/WordPress/gutenberg/pull/43172)).

### Enhancements

-   `ToggleGroupControlOptionIcon`: Maintain square proportions ([#43060](https://github.com/WordPress/gutenberg/pull/43060/)).
-   `ToggleGroupControlOptionIcon`: Add a required `label` prop so the button is always accessibly labeled. Also removes `showTooltip` from the accepted prop types, as the tooltip will now always be shown. ([#43060](https://github.com/WordPress/gutenberg/pull/43060/)).
-   `SelectControl`, `CustomSelectControl`: Refresh and refactor chevron down icon ([#42962](https://github.com/WordPress/gutenberg/pull/42962)).
-   `FontSizePicker`: Add large size variant ([#42716](https://github.com/WordPress/gutenberg/pull/42716/)).
-   `Popover`: tidy up code, add more comments ([#42944](https://github.com/WordPress/gutenberg/pull/42944)).
-   Add `box-sizing` reset style mixin to utils ([#42754](https://github.com/WordPress/gutenberg/pull/42754)).
-   `ResizableBox`: Make tooltip background match `Tooltip` component's ([#42800](https://github.com/WordPress/gutenberg/pull/42800)).
-   Update control labels to the new uppercase styles ([#42789](https://github.com/WordPress/gutenberg/pull/42789)).
-   `UnitControl`: Update unit dropdown design for the large size variant ([#42000](https://github.com/WordPress/gutenberg/pull/42000)).
-   `BaseControl`: Add `box-sizing` reset style ([#42889](https://github.com/WordPress/gutenberg/pull/42889)).
-   `ToggleGroupControl`, `RangeControl`, `FontSizePicker`: Add `__nextHasNoMarginBottom` prop for opting into the new margin-free styles ([#43062](https://github.com/WordPress/gutenberg/pull/43062)).
-   `BoxControl`: Export `applyValueToSides` util function. ([#42733](https://github.com/WordPress/gutenberg/pull/42733/)).
-   `ColorPalette`: use index while iterating over color entries to avoid React "duplicated key" warning ([#43096](https://github.com/WordPress/gutenberg/pull/43096)).
-   `AnglePickerControl`: Add `__nextHasNoMarginBottom` prop for opting into the new margin-free styles ([#43160](https://github.com/WordPress/gutenberg/pull/43160/)).
-   `ComboboxControl`: Add `__nextHasNoMarginBottom` prop for opting into the new margin-free styles ([#43165](https://github.com/WordPress/gutenberg/pull/43165/)).

### Internal

-   `ToggleGroupControl`: Add `__experimentalIsIconGroup` prop ([#43060](https://github.com/WordPress/gutenberg/pull/43060/)).
-   `Flex`, `FlexItem`, `FlexBlock`: Convert to TypeScript ([#42537](https://github.com/WordPress/gutenberg/pull/42537)).
-   `InputControl`: Fix incorrect `size` prop passing ([#42793](https://github.com/WordPress/gutenberg/pull/42793)).
-   `Placeholder`: Convert to TypeScript ([#42990](https://github.com/WordPress/gutenberg/pull/42990)).
-   `Popover`: rewrite Storybook examples using controls [#42903](https://github.com/WordPress/gutenberg/pull/42903)).
-   `Swatch`: Remove component in favor of `ColorIndicator` [#43068](https://github.com/WordPress/gutenberg/pull/43068)).

## 19.16.0 (2022-07-27)

### Bug Fix

-   Context System: Stop explicitly setting `undefined` to the `children` prop. This fixes a bug where `Icon` could not be correctly rendered via the `as` prop of a context-connected component ([#42686](https://github.com/WordPress/gutenberg/pull/42686)).
-   `Popover`, `Dropdown`: Fix width when `expandOnMobile` is enabled ([#42635](https://github.com/WordPress/gutenberg/pull/42635/)).
-   `CustomSelectControl`: Fix font size and hover/focus style inconsistencies with `SelectControl` ([#42460](https://github.com/WordPress/gutenberg/pull/42460/)).
-   `AnglePickerControl`: Fix gap between elements in RTL mode ([#42534](https://github.com/WordPress/gutenberg/pull/42534)).
-   `ColorPalette`: Fix background image in RTL mode ([#42510](https://github.com/WordPress/gutenberg/pull/42510)).
-   `RangeControl`: clamp initialPosition between min and max values ([#42571](https://github.com/WordPress/gutenberg/pull/42571)).
-   `Tooltip`: avoid unnecessary re-renders of select child elements ([#42483](https://github.com/WordPress/gutenberg/pull/42483)).
-   `Popover`: Fix offset when the reference element is within an iframe. ([#42417](https://github.com/WordPress/gutenberg/pull/42417)).

### Enhancements

-   `BorderControl`: Improve labelling, tooltips and DOM structure ([#42348](https://github.com/WordPress/gutenberg/pull/42348/)).
-   `BaseControl`: Set zero padding on `StyledLabel` to ensure cross-browser styling ([#42348](https://github.com/WordPress/gutenberg/pull/42348/)).
-   `InputControl`: Implement wrapper subcomponents for adding responsive padding to `prefix`/`suffix` ([#42378](https://github.com/WordPress/gutenberg/pull/42378)).
-   `SelectControl`: Add flag for larger default size ([#42456](https://github.com/WordPress/gutenberg/pull/42456/)).
-   `UnitControl`: Update unit select's focus styles to match input's ([#42383](https://github.com/WordPress/gutenberg/pull/42383)).
-   `ColorPalette`: Display checkered preview background when `value` is transparent ([#42232](https://github.com/WordPress/gutenberg/pull/42232)).
-   `CustomSelectControl`: Add size variants ([#42460](https://github.com/WordPress/gutenberg/pull/42460/)).
-   `CustomSelectControl`: Add flag to opt in to unconstrained width ([#42460](https://github.com/WordPress/gutenberg/pull/42460/)).
-   `Dropdown`: Implement wrapper subcomponent for adding different padding to the dropdown content ([#42595](https://github.com/WordPress/gutenberg/pull/42595/)).
-   `BorderControl`: Render dropdown as prefix within its `UnitControl` ([#42212](https://github.com/WordPress/gutenberg/pull/42212/))
-   `UnitControl`: Update prop types to allow ReactNode as prefix ([#42212](https://github.com/WordPress/gutenberg/pull/42212/))
-   `ToolsPanel`: Updated README with panel layout information and more expansive usage example ([#42615](https://github.com/WordPress/gutenberg/pull/42615)).
-   `ComboboxControl`, `FormTokenField`: Add custom render callback for options in suggestions list ([#42597](https://github.com/WordPress/gutenberg/pull/42597/)).

### Internal

-   `ColorPicker`: Clean up implementation of 40px size ([#42002](https://github.com/WordPress/gutenberg/pull/42002/)).
-   `Divider`: Complete TypeScript migration ([#41991](https://github.com/WordPress/gutenberg/pull/41991)).
-   `Divider`, `Flex`, `Spacer`: Improve documentation for the `SpaceInput` prop ([#42376](https://github.com/WordPress/gutenberg/pull/42376)).
-   `Elevation`: Convert to TypeScript ([#42302](https://github.com/WordPress/gutenberg/pull/42302)).
-   `ScrollLock`: Convert to TypeScript ([#42303](https://github.com/WordPress/gutenberg/pull/42303)).
-   `Shortcut`: Convert to TypeScript ([#42272](https://github.com/WordPress/gutenberg/pull/42272)).
-   `TreeSelect`: Refactor away from `_.compact()` ([#42438](https://github.com/WordPress/gutenberg/pull/42438)).
-   `MediaEdit`: Refactor away from `_.compact()` for mobile ([#42438](https://github.com/WordPress/gutenberg/pull/42438)).
-   `BoxControl`: Refactor away from `_.isEmpty()` ([#42468](https://github.com/WordPress/gutenberg/pull/42468)).
-   `RadioControl`: Refactor away from `_.isEmpty()` ([#42468](https://github.com/WordPress/gutenberg/pull/42468)).
-   `SelectControl`: Refactor away from `_.isEmpty()` ([#42468](https://github.com/WordPress/gutenberg/pull/42468)).
-   `StyleProvider`: Convert to TypeScript ([#42541](https://github.com/WordPress/gutenberg/pull/42541)).
-   `ComboboxControl`: Replace `keyboardEvent.keyCode` with `keyboardEvent.code`([#42569](https://github.com/WordPress/gutenberg/pull/42569)).
-   `ComboboxControl`: Add support for uncontrolled mode ([#42752](https://github.com/WordPress/gutenberg/pull/42752)).

## 19.15.0 (2022-07-13)

### Bug Fix

-   `BoxControl`: Change ARIA role from `region` to `group` to avoid unwanted ARIA landmark regions ([#42094](https://github.com/WordPress/gutenberg/pull/42094)).
-   `FocalPointPicker`, `FormTokenField`, `ResizableBox`: Fixed SSR breakage ([#42248](https://github.com/WordPress/gutenberg/pull/42248)).
-   `ComboboxControl`: use custom prefix when generating the instanceId ([#42134](https://github.com/WordPress/gutenberg/pull/42134).
-   `Popover`: pass missing anchor ref to the `getAnchorRect` callback prop. ([#42076](https://github.com/WordPress/gutenberg/pull/42076)).
-   `Popover`: call `getAnchorRect` callback prop even if `anchorRefFallback` has no value. ([#42329](https://github.com/WordPress/gutenberg/pull/42329)).
-   Fix `ToolTip` position to ensure it is always positioned relative to the first child of the ToolTip. ([#41268](https://github.com/WordPress/gutenberg/pull/41268))

### Enhancements

-   `ToggleGroupControl`: Add large size variant ([#42008](https://github.com/WordPress/gutenberg/pull/42008/)).
-   `InputControl`: Ensure that the padding between a `prefix`/`suffix` and the text input stays at a reasonable 8px, even in larger size variants ([#42166](https://github.com/WordPress/gutenberg/pull/42166)).

### Internal

-   `Grid`: Convert to TypeScript ([#41923](https://github.com/WordPress/gutenberg/pull/41923)).
-   `TextHighlight`: Convert to TypeScript ([#41698](https://github.com/WordPress/gutenberg/pull/41698)).
-   `Tip`: Convert to TypeScript ([#42262](https://github.com/WordPress/gutenberg/pull/42262)).
-   `Scrollable`: Convert to TypeScript ([#42016](https://github.com/WordPress/gutenberg/pull/42016)).
-   `Spacer`: Complete TypeScript migration ([#42013](https://github.com/WordPress/gutenberg/pull/42013)).
-   `VisuallyHidden`: Convert to TypeScript ([#42220](https://github.com/WordPress/gutenberg/pull/42220)).
-   `TreeSelect`: Refactor away from `_.repeat()` ([#42070](https://github.com/WordPress/gutenberg/pull/42070/)).
-   `FocalPointPicker` updated to satisfy `react/exhaustive-deps` eslint rule ([#41520](https://github.com/WordPress/gutenberg/pull/41520)).
-   `ColorPicker` updated to satisfy `react/exhaustive-deps` eslint rule ([#41294](https://github.com/WordPress/gutenberg/pull/41294)).
-   `Slot`/`Fill`: Refactor away from Lodash ([#42153](https://github.com/WordPress/gutenberg/pull/42153/)).
-   `ComboboxControl`: Refactor away from `_.deburr()` ([#42169](https://github.com/WordPress/gutenberg/pull/42169/)).
-   `FormTokenField`: Refactor away from `_.identity()` ([#42215](https://github.com/WordPress/gutenberg/pull/42215/)).
-   `SelectControl`: Use roles and `@testing-library/user-event` in unit tests ([#42308](https://github.com/WordPress/gutenberg/pull/42308)).
-   `DropdownMenu`: Refactor away from Lodash ([#42218](https://github.com/WordPress/gutenberg/pull/42218/)).
-   `ToolbarGroup`: Refactor away from `_.flatMap()` ([#42223](https://github.com/WordPress/gutenberg/pull/42223/)).
-   `TreeSelect`: Refactor away from `_.flatMap()` ([#42223](https://github.com/WordPress/gutenberg/pull/42223/)).
-   `Autocomplete`: Refactor away from `_.deburr()` ([#42266](https://github.com/WordPress/gutenberg/pull/42266/)).
-   `MenuItem`: Refactor away from `_.isString()` ([#42268](https://github.com/WordPress/gutenberg/pull/42268/)).
-   `Shortcut`: Refactor away from `_.isString()` ([#42268](https://github.com/WordPress/gutenberg/pull/42268/)).
-   `Shortcut`: Refactor away from `_.isObject()` ([#42336](https://github.com/WordPress/gutenberg/pull/42336/)).
-   `RangeControl`: Convert to TypeScript ([#40535](https://github.com/WordPress/gutenberg/pull/40535)).
-   `ExternalLink`: Refactor away from Lodash ([#42341](https://github.com/WordPress/gutenberg/pull/42341/)).
-   `Navigation`: updated to satisfy `react/exhaustive-deps` eslint rule ([#41612](https://github.com/WordPress/gutenberg/pull/41612))

## 19.14.0 (2022-06-29)

### Bug Fix

-   `ColorPicker`: Remove horizontal scrollbar when using HSL or RGB color input types. ([#41646](https://github.com/WordPress/gutenberg/pull/41646))
-   `ColorPicker`: Widen hex input field for mobile. ([#42004](https://github.com/WordPress/gutenberg/pull/42004))

### Enhancements

-   Wrapped `ColorIndicator` in a `forwardRef` call ([#41587](https://github.com/WordPress/gutenberg/pull/41587)).
-   `ComboboxControl` & `FormTokenField`: Add `__next36pxDefaultSize` flag for larger default size ([#40746](https://github.com/WordPress/gutenberg/pull/40746)).
-   `BorderControl`: Improve TypeScript support. ([#41843](https://github.com/WordPress/gutenberg/pull/41843)).
-   `DatePicker`: highlight today's date. ([#41647](https://github.com/WordPress/gutenberg/pull/41647/)).
-   Allow automatic repositioning of `BorderBoxControl` and `ColorPalette` popovers within smaller viewports ([#41930](https://github.com/WordPress/gutenberg/pull/41930)).

### Internal

-   `Spinner`: Convert to TypeScript and update storybook ([#41540](https://github.com/WordPress/gutenberg/pull/41540/)).
-   `InputControl`: Add tests and update to use `@testing-library/user-event` ([#41421](https://github.com/WordPress/gutenberg/pull/41421)).
-   `FormToggle`: Convert to TypeScript ([#41729](https://github.com/WordPress/gutenberg/pull/41729)).
-   `ColorIndicator`: Convert to TypeScript ([#41587](https://github.com/WordPress/gutenberg/pull/41587)).
-   `Truncate`: Convert to TypeScript ([#41697](https://github.com/WordPress/gutenberg/pull/41697)).
-   `FocalPointPicker`: Refactor away from `_.clamp()` ([#41735](https://github.com/WordPress/gutenberg/pull/41735/)).
-   `RangeControl`: Refactor away from `_.clamp()` ([#41735](https://github.com/WordPress/gutenberg/pull/41735/)).
-   Refactor components `utils` away from `_.clamp()` ([#41735](https://github.com/WordPress/gutenberg/pull/41735/)).
-   `BoxControl`: Refactor utils away from `_.isNumber()` ([#41776](https://github.com/WordPress/gutenberg/pull/41776/)).
-   `Elevation`: Refactor away from `_.isNil()` ([#41785](https://github.com/WordPress/gutenberg/pull/41785/)).
-   `HStack`: Refactor away from `_.isNil()` ([#41785](https://github.com/WordPress/gutenberg/pull/41785/)).
-   `Truncate`: Refactor away from `_.isNil()` ([#41785](https://github.com/WordPress/gutenberg/pull/41785/)).
-   `VStack`: Convert to TypeScript ([#41850](https://github.com/WordPress/gutenberg/pull/41587)).
-   `AlignmentMatrixControl`: Refactor away from `_.flattenDeep()` in utils ([#41814](https://github.com/WordPress/gutenberg/pull/41814/)).
-   `AutoComplete`: Revert recent `exhaustive-deps` refactor ([#41820](https://github.com/WordPress/gutenberg/pull/41820)).
-   `Spacer`: Convert knobs to controls in Storybook ([#41851](https://github.com/WordPress/gutenberg/pull/41851)).
-   `Heading`: Complete TypeScript migration ([#41921](https://github.com/WordPress/gutenberg/pull/41921)).
-   `Navigation`: Refactor away from Lodash functions ([#41865](https://github.com/WordPress/gutenberg/pull/41865/)).
-   `CustomGradientPicker`: Refactor away from Lodash ([#41901](https://github.com/WordPress/gutenberg/pull/41901/)).
-   `SegmentedControl`: Refactor away from `_.values()` ([#41905](https://github.com/WordPress/gutenberg/pull/41905/)).
-   `DimensionControl`: Refactor docs away from `_.partialRight()` ([#41909](https://github.com/WordPress/gutenberg/pull/41909/)).
-   `NavigationItem` updated to ignore `react/exhaustive-deps` eslint rule ([#41639](https://github.com/WordPress/gutenberg/pull/41639)).

## 19.13.0 (2022-06-15)

### Bug Fix

-   `Tooltip`: Opt in to `__unstableShift` to ensure that the Tooltip is always within the viewport. ([#41524](https://github.com/WordPress/gutenberg/pull/41524))
-   `FormTokenField`: Do not suggest the selected one even if `{ value: string }` is passed ([#41216](https://github.com/WordPress/gutenberg/pull/41216)).
-   `CustomGradientBar`: Fix insertion and control point positioning to more closely follow cursor. ([#41492](https://github.com/WordPress/gutenberg/pull/41492))
-   `FormTokenField`: Added Padding to resolve close button overlap issue ([#41556](https://github.com/WordPress/gutenberg/pull/41556)).
-   `ComboboxControl`: fix the autofocus behavior after resetting the value. ([#41737](https://github.com/WordPress/gutenberg/pull/41737)).

### Enhancements

-   `AnglePickerControl`: Use NumberControl as input field ([#41472](https://github.com/WordPress/gutenberg/pull/41472)).

### Internal

-   `FormTokenField`: Convert to TypeScript and refactor to functional component ([#41216](https://github.com/WordPress/gutenberg/pull/41216)).
-   `Draggable`: updated to satisfy `react/exhaustive-deps` eslint rule ([#41499](https://github.com/WordPress/gutenberg/pull/41499))
-   `RadioControl`: Convert to TypeScript ([#41568](https://github.com/WordPress/gutenberg/pull/41568)).
-   `Flex` updated to satisfy `react/exhaustive-deps` eslint rule ([#41507](https://github.com/WordPress/gutenberg/pull/41507)).
-   `CustomGradientBar` updated to satisfy `react/exhaustive-deps` eslint rule ([#41463](https://github.com/WordPress/gutenberg/pull/41463))
-   `TreeSelect`: Convert to TypeScript ([#41536](https://github.com/WordPress/gutenberg/pull/41536)).
-   `FontSizePicker`: updated to satisfy `react/exhaustive-deps` eslint rule ([#41600](https://github.com/WordPress/gutenberg/pull/41600)).
-   `ZStack`: Convert component story to TypeScript and add inline docs ([#41694](https://github.com/WordPress/gutenberg/pull/41694)).
-   `Dropdown`: Make sure cleanup (closing the dropdown) only runs when the menu has actually been opened.
-   Enhance the TypeScript migration guidelines ([#41669](https://github.com/WordPress/gutenberg/pull/41669)).
-   `ExternalLink`: Convert to TypeScript ([#41681](https://github.com/WordPress/gutenberg/pull/41681)).
-   `InputControl` updated to satisfy `react/exhaustive-deps` eslint rule ([#41601](https://github.com/WordPress/gutenberg/pull/41601))
-   `Modal`: updated to satisfy `react/exhaustive-deps` eslint rule ([#41610](https://github.com/WordPress/gutenberg/pull/41610))

### Experimental

-   `Navigation`: improve unit tests by using `@testing-library/user-event` and modern `@testing-library` assertions; add unit test for controlled component ([#41668](https://github.com/WordPress/gutenberg/pull/41668)).

## 19.12.0 (2022-06-01)

### Bug Fix

-   `Popover`, `Dropdown`, `CustomGradientPicker`: Fix dropdown positioning by always targeting the rendered toggle, and switch off width in the Popover size middleware to stop reducing the width of the popover. ([#41361](https://github.com/WordPress/gutenberg/pull/41361))
-   Fix `InputControl` blocking undo/redo while focused. ([#40518](https://github.com/WordPress/gutenberg/pull/40518))
-   `ColorPalette`: Correctly update color name label when CSS variables are involved ([#41461](https://github.com/WordPress/gutenberg/pull/41461)).

### Enhancements

-   `SelectControl`: Add `__nextHasNoMarginBottom` prop for opting into the new margin-free styles ([#41269](https://github.com/WordPress/gutenberg/pull/41269)).
-   `ColorPicker`: Strip leading hash character from hex values pasted into input. ([#41223](https://github.com/WordPress/gutenberg/pull/41223))
-   `ColorPicker`: Display detailed color inputs by default. ([#41222](https://github.com/WordPress/gutenberg/pull/41222))
-   Updated design for the `DateTimePicker`, `DatePicker` and `TimePicker` components ([#41097](https://github.com/WordPress/gutenberg/pull/41097)).
-   `DateTimePicker`: Add `__nextRemoveHelpButton` and `__nextRemoveResetButton` for opting into new behaviour where there is no Help and Reset button ([#41097](https://github.com/WordPress/gutenberg/pull/41097)).

### Internal

-   `AlignmentMatrixControl` updated to satisfy `react/exhaustive-deps` eslint rule ([#41167](https://github.com/WordPress/gutenberg/pull/41167))
-   `BorderControl` updated to satisfy `react/exhaustive-deps` eslint rule ([#41259](https://github.com/WordPress/gutenberg/pull/41259))
-   `CheckboxControl`: Add unit tests ([#41165](https://github.com/WordPress/gutenberg/pull/41165)).
-   `BorderBoxControl`: fix some layout misalignments, especially for RTL users ([#41254](https://github.com/WordPress/gutenberg/pull/41254)).
-   `TimePicker`: Update unit tests to use `@testing-library/user-event` ([#41270](https://github.com/WordPress/gutenberg/pull/41270)).
-   `DateTimePicker`: Update `moment` to 2.26.0 and update `react-date` typings ([#41266](https://github.com/WordPress/gutenberg/pull/41266)).
-   `TextareaControl`: Convert to TypeScript ([#41215](https://github.com/WordPress/gutenberg/pull/41215)).
-   `BoxControl`: Update unit tests to use `@testing-library/user-event` ([#41422](https://github.com/WordPress/gutenberg/pull/41422)).
-   `Surface`: Convert to TypeScript ([#41212](https://github.com/WordPress/gutenberg/pull/41212)).
-   `Autocomplete` updated to satisfy `react/exhaustive-deps` eslint rule ([#41382](https://github.com/WordPress/gutenberg/pull/41382))
-   `Dropdown` updated to satisfy `react/exhaustive-deps` eslint rule ([#41505](https://github.com/WordPress/gutenberg/pull/41505))
-   `DateDayPicker` updated to satisfy `react/exhaustive-deps` eslint rule ([#41470](https://github.com/WordPress/gutenberg/pull/41470)).

### Experimental

-   `Spacer`: Add RTL support. ([#41172](https://github.com/WordPress/gutenberg/pull/41172))

## 19.11.0 (2022-05-18)

### Enhancements

-   `BorderControl` now only displays the reset button in its popover when selections have already been made. ([#40917](https://github.com/WordPress/gutenberg/pull/40917))
-   `BorderControl` & `BorderBoxControl`: Add `__next36pxDefaultSize` flag for larger default size ([#40920](https://github.com/WordPress/gutenberg/pull/40920)).
-   `BorderControl` improved focus and border radius styling for component. ([#40951](https://github.com/WordPress/gutenberg/pull/40951))
-   Improve focused `CircularOptionPicker` styling ([#40990](https://github.com/WordPress/gutenberg/pull/40990))
-   `BorderControl`: Make border color consistent with other controls ([#40921](https://github.com/WordPress/gutenberg/pull/40921))
-   `SelectControl`: Remove `lineHeight` setting to fix issue with font descenders being cut off ([#40985](https://github.com/WordPress/gutenberg/pull/40985))

### Internal

-   `DateTimePicker`: Convert to TypeScript ([#40775](https://github.com/WordPress/gutenberg/pull/40775)).
-   `DateTimePicker`: Convert unit tests to TypeScript ([#40957](https://github.com/WordPress/gutenberg/pull/40957)).
-   `CheckboxControl`: Convert to TypeScript ([#40915](https://github.com/WordPress/gutenberg/pull/40915)).
-   `ButtonGroup`: Convert to TypeScript ([#41007](https://github.com/WordPress/gutenberg/pull/41007)).
-   `Popover`: refactor component to use the `floating-ui` library internally ([#40740](https://github.com/WordPress/gutenberg/pull/40740)).

## 19.10.0 (2022-05-04)

### Internal

-   `UnitControl`: migrate unit tests to TypeScript ([#40697](https://github.com/WordPress/gutenberg/pull/40697)).
-   `DatePicker`: Add improved unit tests ([#40754](https://github.com/WordPress/gutenberg/pull/40754)).
-   Setup `user-event` in unit tests inline, once per test ([#40839](https://github.com/WordPress/gutenberg/pull/40839)).
-   `DatePicker`: Update `react-dates` to 21.8.0 ([#40801](https://github.com/WordPress/gutenberg/pull/40801)).

### Enhancements

-   `InputControl`: Add `__next36pxDefaultSize` flag for larger default size ([#40622](https://github.com/WordPress/gutenberg/pull/40622)).
-   `UnitControl`: Add `__next36pxDefaultSize` flag for larger default size ([#40627](https://github.com/WordPress/gutenberg/pull/40627)).
-   `Modal` design adjustments: Blur elements outside of the modal, increase modal title size, use larger close icon, remove header border when modal contents are scrolled. ([#40781](https://github.com/WordPress/gutenberg/pull/40781)).
-   `SelectControl`: Improved TypeScript support ([#40737](https://github.com/WordPress/gutenberg/pull/40737)).
-   `ToggleControlGroup`: Switch to internal `Icon` component for dashicon support ([40717](https://github.com/WordPress/gutenberg/pull/40717)).
-   Improve `ToolsPanel` accessibility. ([#40716](https://github.com/WordPress/gutenberg/pull/40716))

### Bug Fix

-   The `Button` component now displays the label as the tooltip for icon only buttons. ([#40716](https://github.com/WordPress/gutenberg/pull/40716))
-   Use fake timers and fix usage of async methods from `@testing-library/user-event`. ([#40790](https://github.com/WordPress/gutenberg/pull/40790))
-   UnitControl: avoid calling onChange callback twice when unit changes. ([#40796](https://github.com/WordPress/gutenberg/pull/40796))
-   `UnitControl`: show unit label when units prop has only one unit. ([#40784](https://github.com/WordPress/gutenberg/pull/40784))
-   `AnglePickerControl`: Fix closing of gradient popover when the angle control is clicked. ([#40735](https://github.com/WordPress/gutenberg/pull/40735))

### Internal

-   `TextControl`: Convert to TypeScript ([#40633](https://github.com/WordPress/gutenberg/pull/40633)).

## 19.9.0 (2022-04-21)

### Bug Fix

-   Consolidate the main black colors to gray-900. Affects `AlignmentMatrixControl`, `InputControl`, `Heading`, `SelectControl`, `Spinner (Experimental)`, and `Text` ([#40391](https://github.com/WordPress/gutenberg/pull/40391)).

### Internal

-   Remove individual color object exports from the `utils/colors-values.js` file. Colors should now be used from the main `COLORS` export([#40387](https://github.com/WordPress/gutenberg/pull/40387)).

### Bug Fix

-   `InputControl`: allow user to input a value interactively in Storybook, by removing default value argument ([#40410](https://github.com/WordPress/gutenberg/pull/40410)).

## 19.8.0 (2022-04-08)

### Enhancements

-   Update `BorderControl` and `BorderBoxControl` to allow the passing of custom class names to popovers ([#39753](https://github.com/WordPress/gutenberg/pull/39753)).
-   `ToggleGroupControl`: Reintroduce backdrop animation ([#40021](https://github.com/WordPress/gutenberg/pull/40021)).
-   `Card`: Adjust border radius effective size ([#40032](https://github.com/WordPress/gutenberg/pull/40032)).
-   `InputControl`: Improved TypeScript type annotations ([#40119](https://github.com/WordPress/gutenberg/pull/40119)).

### Internal

-   `BaseControl`: Convert to TypeScript ([#39468](https://github.com/WordPress/gutenberg/pull/39468)).

### New Features

-   Add `BorderControl` component ([#37769](https://github.com/WordPress/gutenberg/pull/37769)).
-   Add `BorderBoxControl` component ([#38876](https://github.com/WordPress/gutenberg/pull/38876)).
-   Add `ToggleGroupControlOptionIcon` component ([#39760](https://github.com/WordPress/gutenberg/pull/39760)).

### Bug Fix

-   Use `Object.assign` instead of `{ ...spread }` syntax to avoid errors in the code generated by TypeScript ([#39932](https://github.com/WordPress/gutenberg/pull/39932)).
-   `ItemGroup`: Ensure that the Item's text color is not overriden by the user agent's button color ([#40055](https://github.com/WordPress/gutenberg/pull/40055)).
-   `Surface`: Use updated UI text color `#1e1e1e` instead of `#000` ([#40055](https://github.com/WordPress/gutenberg/pull/40055)).
-   `CustomSelectControl`: Make chevron consistent with `SelectControl` ([#40049](https://github.com/WordPress/gutenberg/pull/40049)).

## 19.7.0 (2022-03-23)

### Enhancements

-   `CustomSelectControl`: Add `__next36pxDefaultSize` flag for larger default size ([#39401](https://github.com/WordPress/gutenberg/pull/39401)).
-   `BaseControl`: Add `__nextHasNoMarginBottom` prop for opting into the new margin-free styles ([#39325](https://github.com/WordPress/gutenberg/pull/39325)).
-   `Divider`: Make the divider visible by default (`display: inline`) in flow layout containers when the divider orientation is vertical ([#39316](https://github.com/WordPress/gutenberg/pull/39316)).
-   Stop using deprecated `event.keyCode` in favor of `event.key` for keyboard events in `UnitControl` and `InputControl`. ([#39360](https://github.com/WordPress/gutenberg/pull/39360))
-   `ColorPalette`: refine custom color button's label. ([#39386](https://github.com/WordPress/gutenberg/pull/39386))
-   Add `onClick` prop on `FormFileUpload`. ([#39268](https://github.com/WordPress/gutenberg/pull/39268))
-   `FocalPointPicker`: stop using `UnitControl`'s deprecated `unit` prop ([#39504](https://github.com/WordPress/gutenberg/pull/39504)).
-   `CheckboxControl`: Add support for the `indeterminate` state ([#39462](https://github.com/WordPress/gutenberg/pull/39462)).
-   `UnitControl`: add support for the `onBlur` prop ([#39589](https://github.com/WordPress/gutenberg/pull/39589)).

### Internal

-   Delete the `composeStateReducers` utility function ([#39262](https://github.com/WordPress/gutenberg/pull/39262)).
-   `BoxControl`: stop using `UnitControl`'s deprecated `unit` prop ([#39511](https://github.com/WordPress/gutenberg/pull/39511)).

### Bug Fix

-   `NumberControl`: commit (and constrain) value on `blur` event ([#39186](https://github.com/WordPress/gutenberg/pull/39186)).
-   Fix `UnitControl`'s reset of unit when the quantity value is cleared. ([#39531](https://github.com/WordPress/gutenberg/pull/39531/)).
-   `ResizableBox`: Ensure tooltip text remains on a single line. ([#39623](https://github.com/WordPress/gutenberg/pull/39623)).

### Deprecation

-   `unit` prop in `UnitControl` marked as deprecated ([#39503](https://github.com/WordPress/gutenberg/pull/39503)).

## 19.6.0 (2022-03-11)

### Enhancements

-   `ConfirmDialog`: Add support for custom label text on the confirmation and cancelation buttons ([#38994](https://github.com/WordPress/gutenberg/pull/38994))
-   `InputControl`: Allow `onBlur` for empty values to commit the change when `isPressEnterToChange` is true, and move reset behavior to the ESCAPE key. ([#39109](https://github.com/WordPress/gutenberg/pull/39109)).
-   `TreeGrid`: Add tests for Home/End keyboard navigation. Add `onFocusRow` callback for Home/End keyboard navigation, this was missed in the implementation PR. Modify test for expanding/collapsing a row as row 1 implements this now. Update README with latest changes. ([#39302](https://github.com/WordPress/gutenberg/pull/39302))
-   `ToggleGroupControlOption`: Calculate width from button content and remove `LabelPlaceholderView` ([#39345](https://github.com/WordPress/gutenberg/pull/39345))

### Bug Fix

-   Normalize `font-family` on `Button`, `ColorPalette`, `ComoboboxControl`, `DateTimePicker`, `FormTokenField`, `InputControl`, `SelectControl`, and `ToggleGroupControl` ([#38969](https://github.com/WordPress/gutenberg/pull/38969)).
-   Fix input value selection of `InputControl`-based controls in Firefox and Safari with axial constraint of drag gesture ([#38968](https://github.com/WordPress/gutenberg/pull/38968)).
-   Fix `UnitControl`'s behavior around updating the unit when a new `value` is passed (i.e. in controlled mode). ([#39148](https://github.com/WordPress/gutenberg/pull/39148)).

## 19.5.0 (2022-02-23)

### Bug Fix

-   Fix spin buttons of number inputs in Safari ([#38840](https://github.com/WordPress/gutenberg/pull/38840))
-   Show tooltip on toggle custom size button in FontSizePicker ([#38985](https://github.com/WordPress/gutenberg/pull/38985))

### Enhancements

-   `TreeGrid`: Add tests for `onCollapseRow`, `onExpandRow`, and `onFocusRow` callback functions. ([#38942](https://github.com/WordPress/gutenberg/pull/38942)).
-   `TreeGrid`: Update callback tests to use `TreeGridRow` and `TreeGridCell` sub-components. ([#39002](https://github.com/WordPress/gutenberg/pull/39002)).

## 19.4.0 (2022-02-10)

### Bug Fix

-   Components: Fix `Slot`/`Fill` Emotion `StyleProvider` ([#38237](https://github.com/WordPress/gutenberg/pull/38237))
-   Reduce height and min-width of the reset button on `ComboBoxControl` for consistency. ([#38020](https://github.com/WordPress/gutenberg/pull/38020))
-   Removed unused `rememo` dependency ([#38388](https://github.com/WordPress/gutenberg/pull/38388)).
-   Added `__unstableInputWidth` to `UnitControl` type definition ([#38429](https://github.com/WordPress/gutenberg/pull/38429)).
-   Fixed typing errors for `ColorPicker` ([#38430](https://github.com/WordPress/gutenberg/pull/38430)).
-   Updated destructuring of `Dropdown` props to be TypeScript friendly ([#38431](https://github.com/WordPress/gutenberg/pull/38431)).
-   Added `ts-nocheck` to `ColorIndicator` so it can be used in typed components ([#38433](https://github.com/WordPress/gutenberg/pull/38433)).
-   Added `cx` as a dependency of `useMemo` across the whole package, in order to recalculate the classnames correctly when a component is rendered across more than one `StyleProvider` ([#38541](https://github.com/WordPress/gutenberg/pull/38541)).

### Enhancements

-   Update the visual design of the `Spinner` component. ([#37551](https://github.com/WordPress/gutenberg/pull/37551))
-   `TreeGrid` accessibility enhancements around the expand/collapse functionality. ([#38358](https://github.com/WordPress/gutenberg/pull/38358))
-   `TreeGrid` accessibility: improve browser support for Left Arrow focus to parent row in child row. ([#38639](https://github.com/WordPress/gutenberg/pull/38639))
-   `TreeGrid` accessibility: Add Home/End keys for better keyboard navigation. ([#38679](https://github.com/WordPress/gutenberg/pull/38679))
-   Add `resolvePoint` prop to `FocalPointPicker` to allow updating the value of the picker after a user interaction ([#38247](https://github.com/WordPress/gutenberg/pull/38247))
-   `TreeGrid`: Allow SHIFT key to be held, and add `onFocusRow` callback to the `TreeGrid` component, fired when focus is shifted from one row to another via Up and Down arrow keys. ([#38314](https://github.com/WordPress/gutenberg/pull/38314))

### Experimental

-   `Navigator`: rename `push`/`pop` to `goTo`/`goBack` ([#38582](https://github.com/WordPress/gutenberg/pull/38582))
-   `Navigator`: add `NavigatorButton` and `NavigatorBackButton` components ([#38634](https://github.com/WordPress/gutenberg/pull/38634))
-   `UnitControl`: tidy up utilities and types. In particular, change the type of parsed quantities to `number` (previously it could have been a `string` too). ([#38987](https://github.com/WordPress/gutenberg/pull/38987]))

## 19.3.0 (2022-01-27)

### Enhancements

-   Refine `ExternalLink` to be same size as the text, to appear more as a glyph than an icon. ([#37859](https://github.com/WordPress/gutenberg/pull/37859))
-   Updated `ToolsPanel` header icon to only show "plus" icon when all items are optional and all are currently hidden ([#38262](https://github.com/WordPress/gutenberg/pull/38262))
-   `TreeGrid`: Fix keyboard navigation for expand/collapse table rows in Firefox ([#37983](https://github.com/WordPress/gutenberg/pull/37983))

### Bug Fix

-   Update the `HexInput` component to accept a pasted value that contains a starting #
-   Update `ToggleGroupControl` background active state to use a simple background color instead of animated backdrop ([38008](https://github.com/WordPress/gutenberg/pull/38008))
-   Update label spacing for the `BoxControl`, `CustomGradientPicker`, `FormTokenField`, `InputControl`, and `ToolsPanel` components to use a bottom margin of `8px` for consistency. ([#37844](https://github.com/WordPress/gutenberg/pull/37844))
-   Add missing styles to the `BaseControl.VisualLabel` component. ([#37747](https://github.com/WordPress/gutenberg/pull/37747))
-   Prevent keyDown events from propagating up in `CustomSelectControl` ([#30557](https://github.com/WordPress/gutenberg/pull/30557))
-   Mark `children` prop as optional in `SelectControl` ([#37872](https://github.com/WordPress/gutenberg/pull/37872))
-   Add memoization of callbacks and context to prevent unnecessary rerenders of the `ToolsPanel` ([#38037](https://github.com/WordPress/gutenberg/pull/38037))
-   Fix space between icons and rail `RangeControl` ([#36935](https://github.com/WordPress/gutenberg/pull/36935))
-   Increase z-index of `ConfirmDialog` to render on top of parent `Popover` components ([#37959](https://github.com/WordPress/gutenberg/pull/37959))

### Experimental

-   Add basic history location support to `Navigator` ([#37416](https://github.com/WordPress/gutenberg/pull/37416)).
-   Add focus restoration to `Navigator` ([#38149](https://github.com/WordPress/gutenberg/pull/38149)).

## 19.2.0 (2022-01-04)

### Experimental

-   Reinstated the ability to pass additional props to the `ToolsPanel` ([#36428](https://github.com/WordPress/gutenberg/pull/36428)).
-   Added an `__unstable-large` size variant to `InputControl`, `SelectControl`, and `UnitControl` for selective migration to the larger 40px heights. ([#35646](https://github.com/WordPress/gutenberg/pull/35646)).
-   Fixed inconsistent padding in `UnitControl` ([#35646](https://github.com/WordPress/gutenberg/pull/35646)).
-   Added support for RTL behavior for the `ZStack`'s `offset` prop ([#36769](https://github.com/WordPress/gutenberg/pull/36769))
-   Fixed race conditions causing conditionally displayed `ToolsPanelItem` components to be erroneously deregistered ([#36588](https://github.com/WordPress/gutenberg/pull/36588)).
-   Added `__experimentalHideHeader` prop to `Modal` component ([#36831](https://github.com/WordPress/gutenberg/pull/36831)).
-   Added experimental `ConfirmDialog` component ([#34153](https://github.com/WordPress/gutenberg/pull/34153)).
-   Divider: improve support for vertical orientation and RTL styles, use start/end logical props instead of top/bottom, change border-color to `currentColor` ([#36579](https://github.com/WordPress/gutenberg/pull/36579)).
-   `ToggleGroupControl`: Avoid calling `onChange` if radio state changed from an incoming value ([#37224](https://github.com/WordPress/gutenberg/pull/37224/)).
-   `ToggleGroupControl`: fix the computation of the backdrop dimensions when rendered in a Popover ([#37067](https://github.com/WordPress/gutenberg/pull/37067)).
-   Add `__experimentalIsRenderedInSidebar` property to the `GradientPicker`and `CustomGradientPicker`. The property changes the color popover behavior to have a special placement behavior appropriate for sidebar UI's.
-   Add `first` and `last` classes to displayed `ToolsPanelItem` group within a `ToolsPanel` ([#37546](https://github.com/WordPress/gutenberg/pull/37546))

### Bug Fix

-   Fixed spacing between `BaseControl` fields and help text within the `ToolsPanel` ([#36334](https://github.com/WordPress/gutenberg/pull/36334))
-   Replaced hardcoded blue in `ColorPicker` with UI theme color ([#36153](https://github.com/WordPress/gutenberg/pull/36153)).
-   Fixed empty `ToolsPanel` height by correcting menu button line-height ([#36895](https://github.com/WordPress/gutenberg/pull/36895)).
-   Normalized label line-height and spacing within the `ToolsPanel` ([36387](https://github.com/WordPress/gutenberg/pull/36387))
-   Remove unused `reakit-utils` from peer dependencies ([#37369](https://github.com/WordPress/gutenberg/pull/37369)).
-   Update all Emotion dependencies to the latest version to ensure they work correctly with React types ([#37365](https://github.com/WordPress/gutenberg/pull/37365)).
-   `DateTimePicker`: Fix the date format associated to the `is12Hour` prop ([#37465](https://github.com/WordPress/gutenberg/pull/37465))
-   Allowed `ToolsPanel` to register items when `panelId` is `null` due to multiple block selection ([37216](https://github.com/WordPress/gutenberg/pull/37216)).

### Enhancements

-   Wrapped `Modal` in a `forwardRef` call ([#36831](https://github.com/WordPress/gutenberg/pull/36831)).
-   Refactor `DateTime` class component to functional component ([#36835](https://github.com/WordPress/gutenberg/pull/36835))
-   Unify styles for `ColorIndicator` with how they appear in Global Styles ([#37028](https://github.com/WordPress/gutenberg/pull/37028))
-   Add support for rendering the `ColorPalette` in a `Dropdown` when opened in the sidebar ([#37067](https://github.com/WordPress/gutenberg/pull/37067))
-   Show an incremental sequence of numbers (1/2/3/4/5) as a label of the font size, when we have at most five font sizes, where at least one the them contains a complex css value(clamp, var, etc..). We do this because complex css values cannot be calculated properly and the incremental sequence of numbers as labels can help the user better mentally map the different available font sizes. ([#37038](https://github.com/WordPress/gutenberg/pull/37038))
-   Add support for proper borders to color indicators ([#37500](https://github.com/WordPress/gutenberg/pull/37500))
-   Refactor `SuggestionsList` class component to functional component([#36924](https://github.com/WordPress/gutenberg/pull/36924/))

## 19.1.4 (2021-12-13)

### Bug Fix

-   Improve accessibility and visibility in `ColorPallete` ([#36925](https://github.com/WordPress/gutenberg/pull/36925))

## 19.1.3 (2021-12-06)

-   Fix missing version information in `CHANGELOG.md`.

## 19.1.2 (2021-12-06)

### Bug Fix

-   Fixed `GradientPicker` not displaying `CustomGradientPicker` when no gradients are provided ([#36900](https://github.com/WordPress/gutenberg/pull/36900)).
-   Fixed error thrown in `ColorPicker` when used in controlled state in color gradients ([#36941](https://github.com/WordPress/gutenberg/pull/36941)).
-   Updated readme to include default value introduced in fix for unexpected movements in the `ColorPicker` ([#35670](https://github.com/WordPress/gutenberg/pull/35670)).
-   Added support for the legacy `extraSmall` value for the `size` prop in the `Card` component ([#37097](https://github.com/WordPress/gutenberg/pull/37097)).

## 19.1.0 (2021-11-29)

### Enhancements

-   Added a `showTooltip` prop to `ToggleGroupControlOption` in order to display tooltip text (using `<Tooltip />`). ([#36726](https://github.com/WordPress/gutenberg/pull/36726)).

### Bug Fix

-   Fixed a bug which prevented setting `PM` hours correctly in the `DateTimePicker` ([#36878](https://github.com/WordPress/gutenberg/pull/36878)).

## 19.0.2 (2021-11-15)

-   Remove erroneous use of `??=` syntax from `build-module`.

## 19.0.1 (2021-11-07)

### Enhancements

-   Updated the `ColorPalette` and `GradientPicker` components to the latest designs ([#35970](https://github.com/WordPress/gutenberg/pull/35970)).

### Experimental

-   Updated the `ToolsPanel` to use `Grid` internally to manage panel layout ([#35621](https://github.com/WordPress/gutenberg/pull/35621)).
-   Added experimental `__experimentalHasMultipleOrigins` prop to the `ColorPalette` and `GradientPicker` components ([#35970](https://github.com/WordPress/gutenberg/pull/35970)).

## 19.0.0 (2021-10-22)

### New Features

-   Added support for `step="any"` in `NumberControl` and `RangeControl` ([#34542](https://github.com/WordPress/gutenberg/pull/34542)).

### Enhancements

-   Removed the separator shown between `ToggleGroupControl` items ([#35497](https://github.com/WordPress/gutenberg/pull/35497)).
-   The `ColorPicker` component property `onChangeComplete`, a function accepting a color object, was replaced with the property `onChange`, a function accepting a string on ([#35220](https://github.com/WordPress/gutenberg/pull/35220)).
-   The property `disableAlpha`, was removed from the `ColorPicker` component. Use the new opposite property `enableAlpha` instead ([#35220](https://github.com/WordPress/gutenberg/pull/35220)).

### Experimental

-   Removed the `fieldset` wrapper from the `FontAppearanceControl` component ([35461](https://github.com/WordPress/gutenberg/pull/35461)).
-   Refactored the `ToggleGroupControl` component's structure and embedded `ToggleGroupControlButton` directly into `ToggleGroupControlOption` ([#35600](https://github.com/WordPress/gutenberg/pull/35600)).
-   Added support for showing an experimental hint in `CustomSelectControl` ([#35673](https://github.com/WordPress/gutenberg/pull/35673)).

### Breaking Changes

-   The `color` property a `tinycolor2` color object passed on `onChangeComplete` property of the `ColorPicker` component was removed. Please use the new `onChange` property that accepts a string color representation ([#35562](https://github.com/WordPress/gutenberg/pull/35562)).

## 18.0.0 (2021-10-12)

### Breaking Changes

-   Removed the deprecated `position` and `menuLabel` from the `DropdownMenu` component ([#34537](https://github.com/WordPress/gutenberg/pull/34537)).
-   Removed the deprecated `onClickOutside` prop from the `Popover` component ([#34537](https://github.com/WordPress/gutenberg/pull/34537)).
-   Changed `RangeControl` component to not apply `shiftStep` to inputs from its `<input type="range"/>` ([35020](https://github.com/WordPress/gutenberg/pull/35020)).
-   Removed `isAction` prop from `Item`. The component will now rely on `onClick` to render as a `button` ([35152](https://github.com/WordPress/gutenberg/pull/35152)).

### New Features

-   Add an experimental `Navigator` components ([#34904](https://github.com/WordPress/gutenberg/pull/34904)) as a replacement for the previous `Navigation` related components.
-   Update the `ColorPicker` component to the latest design ([#35220](https://github.com/WordPress/gutenberg/pull/35220))

### Bug Fix

-   Fixed rounding of value in `RangeControl` component when it loses focus while the `SHIFT` key is held. ([#35020](https://github.com/WordPress/gutenberg/pull/35020)).

### Internal

-   Deleted the `createComponent` utility function ([#34929](https://github.com/WordPress/gutenberg/pull/34929)).
-   Deleted the `useJumpStep` utility function ([#35561](https://github.com/WordPress/gutenberg/pull/35561)).

## 17.0.0 (2021-09-09)

### Breaking Change

-   Removed a min-width from the `DropdownMenu` component, allowing the menu to accommodate thin contents like vertical tools menus ([#33995](https://github.com/WordPress/gutenberg/pull/33995)).

### Bug Fix

-   Fixed RTL styles in `Flex` component ([#33729](https://github.com/WordPress/gutenberg/pull/33729)).
-   Fixed unit test errors caused by `CSS.supports` being called in a non-browser environment ([#34572](https://github.com/WordPress/gutenberg/pull/34572)).
-   Fixed `ToggleGroupControl`'s backdrop not updating when changing the `isAdaptiveWidth` property ([#34595](https://github.com/WordPress/gutenberg/pull/34595)).

### Internal

-   Renamed `PolymorphicComponent*` types to `WordPressComponent*` ([#34330](https://github.com/WordPress/gutenberg/pull/34330)).

## 16.0.0 (2021-08-23)

### Breaking Change

-   Updated the visual styles of the RangeControl component ([#33824](https://github.com/WordPress/gutenberg/pull/33824)).

### New Feature

-   Add `hideLabelFromVision` prop to `RangeControl` ([#33714](https://github.com/WordPress/gutenberg/pull/33714)).

### Bug Fix

-   Listen to `resize` events correctly in `useBreakpointIndex`. This hook is used in `useResponsiveValue` and consequently in the `Flex` and `Grid` components ([#33902](https://github.com/WordPress/gutenberg/pull/33902))

## 15.0.0 (2021-07-29)

### Breaking Change

-   Upgraded React components to work with v17.0 ([#29118](https://github.com/WordPress/gutenberg/pull/29118)). There are no new features in React v17.0 as explained in the [blog post](https://reactjs.org/blog/2020/10/20/react-v17.html).

### Deprecation

-   `isScrollable` prop in `CardBody` default value changed from `true` to `false` ([#33490](https://github.com/WordPress/gutenberg/pull/33490))

### Bug Fix

-   Added back `box-sizing: border-box` rule to `CardBody`, `CardHeader` and `CardFooter` components [#33511](https://github.com/WordPress/gutenberg/pull/33511).

## 14.2.0 (2021-07-21)

### New Feature

-   Update the border color used in `CardBody`, `CardHeader`, `CardFooter`, and `CardDivider` to a different shade of gray, in order to match the color used in other components ([#32566](https://github.com/WordPress/gutenberg/pull/32566)).

### Deprecation

-   `isPrimary`, `isSecondary`, `isTertiary` and `isLink` props in `Button` have been deprecated. Use `variant` instead ([#31713](https://github.com/WordPress/gutenberg/pull/31713)).
-   `isElevated` prop in `Card` has been deprecated. Use `elevation` instead ([#32566](https://github.com/WordPress/gutenberg/pull/32566)).

### Internal

-   `Card`, `CardBody`, `CardHeader`, `CardFooter`, `CardMedia`, and `CardDivider` components have been re-written from the ground up ([#32566](https://github.com/WordPress/gutenberg/pull/32566)).

## 14.1.0 (2021-05-20)

## 14.0.0 (2021-05-14)

### Breaking Changes

-   Drop support for Internet Explorer 11 ([#31110](https://github.com/WordPress/gutenberg/pull/31110)). Learn more at https://make.wordpress.org/core/2021/04/22/ie-11-support-phase-out-plan/.
-   Increase the minimum Node.js version to v12 matching Long Term Support releases ([#31270](https://github.com/WordPress/gutenberg/pull/31270)). Learn more at https://nodejs.org/en/about/releases/.
-   The experimental `Text` component has been completely re-written and enhanced with truncation support and separate variant, size, and weight props to allow for greater control. The previous `variant` prop has been completely removed.

### Deprecation

-   `isReversed` prop in `Flex` component has been deprecated. Use `direction` instead ([#31297](https://github.com/WordPress/gutenberg/pull/31297)).

### Internal

-   `Flex`, `FlexBlock`, and `FlexItem` components have been re-written from the ground up ([#31297](https://github.com/WordPress/gutenberg/pull/31297)).

## 13.0.0 (2021-03-17)

### Breaking Change

-   `onChange` prop of `FocalPointPicker` is called at the end of drag operations. Previously, it was called repetitively while dragging.

### New Feature

-   Supports ref forwarding in `withNotices` and `ResizableBox`.
-   Adds `onDrag` prop of `FocalPointPicker`.

### Bug Fix

-   Allows focus of the `FocalPointPicker` draggable area and adjustment with arrow keys. This was added in [#22531](https://github.com/WordPress/gutenberg/pull/22264) but was no longer working.

## 12.0.0 (2020-12-17)

### Enhancements

-   ComboboxControl: Deburr option labels before filter

### Breaking Change

-   Introduce support for other units and advanced CSS properties on `FontSizePicker`. Provided the value passed to the `FontSizePicker` is a string or one of the size options passed is a string, onChange will start to be called with a string value instead of a number. On WordPress usage, font size options are now automatically converted to strings with the default "px" unit added.

## 10.1.0 (2020-09-03)

### New Feature

-   Add `ToolbarItem` component.
-   Support `label` prop on the `Toolbar` component.

### Deprecations

-   Deprecate the `Toolbar` component when used without the `label` prop. `ToolbarGroup` should be used instead.

## 10.0.0 (2020-07-07)

### Breaking Change

-   `NumberControl` no longer automatically transforms values when rendering `value` into a `<input />` HTML element.
-   `Dashicon` component no longer renders SVGs. If you rely on this component, make sure to load the dashicon font.

## 9.6.0 (2020-05-14)

### Bug Fix

-   Fix and issue that would cause the `Popover` component to throw an error under certain
    circumstances ([#22264](https://github.com/WordPress/gutenberg/pull/22264)).

### Deprecations

-   The `Guide` component no longer supports passing pages as children. Use the `pages` prop instead.
-   The `GuidePage` component is deprecated. Use the `pages` prop in `Guide` instead.

## 9.2.0 (2020-02-10)

### Enhancements

-   The `Notice` component will speak its message. With this new feature, a developer can control either the `spokenMessage` spoken message, or the `politeness` politeness level of the message.
-   The `Snackbar` component will speak its message. With this new feature, a developer can control either the `spokenMessage` spoken message, or the `politeness` politeness level of the message.
-   A `Notice` `actions` member can now assign `isPrimary` to render a primary button action associated with a notice message.

### Bug Fixes

-   Notice will assume a default status of 'info' if none is provided. This resolves an issue where the notice would be assigned a class name `is-undefined`. This was previously the effective default by styled appearance and should not be considered a breaking change in that regard.

## 9.0.0 (2020-01-13)

### New Features

-   Added a new `Guide` component which allows developers to easily present a user guide.

### Breaking Changes

-   `is-button` classname has been removed from the Button component.
-   The `is-default` classname is not applied automatically anymore.
-   By default Button components come with a fixed height and hover styles.

### Bug Fixes

-   Fixes a regression published in version 8.5.0 that would prevent some build tools from including
    styles provided in the packages build-styles directory.

### Deprecations

-   `isDefault` prop in `Button` has been deprecated. Consider using `isSecondary` instead.
-   `IconButton` has been deprecated. Use the `Button` component instead.

## 8.2.0 (2019-08-29)

### New Features

-   The bundled `re-resizable` dependency has been updated from requiring `5.0.1` to requiring `^6.0.0` ([#17011](https://github.com/WordPress/gutenberg/pull/17011)).

## 8.1.0 (2019-08-05)

### New Features

-   Added a new `popoverProps` prop to the `Dropdown` component which allows users of the `Dropdown` component to pass props directly to the `Popover` component.
-   Added and documented `hideLabelFromVision` prop to `BaseControl` used by `SelectControl`, `TextControl`, and `TextareaControl`.
-   Added a new `popoverProps` prop to the `DropdownMenu` component which allows to pass props directly to the nested `Popover` component.
-   Added a new `toggleProps` prop to the `DropdownMenu` component which allows to pass props directly to the nested `IconButton` component.
-   Added a new `menuProps` prop to the `DropdownMenu` component which allows to pass props directly to the nested `NavigableMenu` component.

### Deprecations

-   `menuLabel` prop in `DropdownComponent` has been deprecated. Consider using `menuProps` object and its `aria-label` property instead.
-   `position` prop in `DropdownComponent` has been deprecated. Consider using `popoverProps` object and its `position` property instead.

### Bug Fixes

-   The `Button` component will no longer assign default styling (`is-default` class) when explicitly assigned as primary (the `isPrimary` prop). This should resolve potential conflicts affecting a combination of `isPrimary`, `isDefault`, and `isLarge` / `isSmall`, where the busy animation would appear with incorrect coloring.

### Deprecations

-   The `Popover` component `onClickOutside` prop has been deprecated. Use `onFocusOutside` instead.

### Internal

-   The `Dropdown` component has been refactored to focus changes using the `Popover` component's `onFocusOutside` prop.
-   The `MenuItem` component will now always use an `IconButton`. This prevents a focus loss when clicking a menu item.
-   Package no longer depends on external `react-click-outside` library.

## 8.0.0 (2019-06-12)

### New Feature

-   Add new `BlockQuotation` block to the primitives folder to support blockquote in a multiplatform way. [#15482](https://github.com/WordPress/gutenberg/pull/15482).
-   `DropdownMenu` now supports passing a [render prop](https://reactjs.org/docs/render-props.html#using-props-other-than-render) as children for more advanced customization.

### Internal

-   `MenuGroup` no longer uses `NavigableMenu` internally. It needs to be explicitly wrapped with `NavigableMenu` to bring back the same behavior.

### Documentation

-   Added missing documentation for `DropdownMenu` props `menuLabel`, `position`, `className`.

### Breaking Change

-   `ServerSideRender` is no longer part of components. It was extracted to an independent package `@wordpress/server-side-render`.

### Bug Fix

-   Although `DateTimePicker` does not allow picking the seconds, passed the current seconds as the selected value for seconds when calling `onChange`. Now it passes zero.

## 7.4.0 (2019-05-21)

### New Feature

-   Added a new `HorizontalRule` component.
-   Added a new `Snackbar` component.

### Bug Fix

-   Fixed display of reset button when using RangeControl `allowReset` prop.
-   Fixed minutes field of `DateTimePicker` missed '0' before single digit values.

## 7.3.0 (2019-04-16)

### New Features

-   Added a new `render` property to `FormFileUpload` component. Allowing users of the component to custom the UI for their needs.
-   Added a new `BaseControl.VisualLabel` component.
-   Added a new `preview` prop to the `Placeholder` component which allows to display a preview, for example a media preview when the Placeholder is used in media editing contexts.
-   Added a new `anchorRect` prop to `Popover` which enables a developer to provide a custom `DOMRect` object at which to position the popover.

### Improvements

-   Limit `Base Control Label` to the width of its content.

### Bug fixes

-   Fix `instanceId` prop passed through to `Button` component via `MenuItems` producing React console error. Fixed by removing the unnecessary use of `withInstanceId` on the `MenuItems` component [#14599](https://github.com/WordPress/gutenberg/pull/14599)

## 7.2.0 (2019-03-20)

### Improvements

-   Make `RangeControl` validation rely on the `checkValidity` provided by the browsers instead of using our own validation.

### Bug Fixes

-   Fix a problem that made `RangeControl` not work as expected with float values.

## 7.1.0 (2019-03-06)

### New Features

-   Added a new `Animate` component.

### Improvements

-   `withFilters` has been optimized to avoid binding hook handlers for each mounted instance of the component, instead using a single centralized hook delegator.
-   `withFilters` has been optimized to reuse a single shared component definition for all filtered instances of the component.
-   Make `RangeControl` validate min and max properties.

### Bug Fixes

-   Resolves a conflict where two instance of Slot would produce an inconsistent or duplicated rendering output.
-   Allow years between 0 and 1970 in DateTime component.

### New Feature

-   `Dropdown` now has a `focusOnMount` prop which is passed directly to the contained `Popover`.
-   `DatePicker` has new prop `isInvalidDate` exposing react-dates' `isOutsideRange`.
-   `DatePicker` allows `null` as accepted value for `currentDate` prop to signify no date selection.

## 7.0.5 (2019-01-03)

## 7.0.4 (2018-12-12)

## 7.0.3 (2018-11-30)

## 7.0.2 (2018-11-22)

## 7.0.1 (2018-11-21)

## 7.0.0 (2018-11-20)

### Breaking Change

-   `Dropdown.refresh()` has been removed. The contained `Popover` is now automatically refreshed.

## 6.0.2 (2018-11-15)

## 6.0.1 (2018-11-12)

### Bug Fixes

-   Avoid constantly recomputing the popover position.

### Polish

-   Remove `<DateTimePicker />` obsolete `locale` prop (and pass-through to child components) and obsolete `is12Hour` prop pass through to `<DateTime />` [#11649](https://github.com/WordPress/gutenberg/pull/11649)

## 6.0.0 (2018-11-12)

### Breaking Change

-   The `PanelColor` component has been removed.

## 5.1.1 (2018-11-09)

## 5.1.0 (2018-11-09)

### New Feature

-   Adjust a11y roles for MenuItem component, so that aria-checked is used properly, related change in Editor/Components/BlockNavigationList ([#11431](https://github.com/WordPress/gutenberg/issues/11431)).
-   `Popover` components are now automatically refreshed every 0.5s in order to recalculate their size or position.

### Deprecation

-   `Dropdown.refresh()` has been deprecated as the contained `Popover` is now automatically refreshed.

## 5.0.2 (2018-11-03)

### Polish

-   Forward `ref` in the `PanelBody` component.
-   Tooltip are no longer removed when Button becomes disabled, it's left to the component rendering the Tooltip.
-   Forward `ref` support in `TabbableContainer` and `NavigableMenu` components.

## 5.0.1 (2018-10-30)

## 5.0.0 (2018-10-29)

### Breaking Change

-   `AccessibleSVG` component has been removed. Please use `SVG` instead.

### New Feature

-   The `Notice` component accepts an array of action objects via the `actions` prop. Each member object should contain a `label` and either a `url` link string or `onClick` callback function.

## 4.2.1 (2018-10-22)

### Bug Fix

-   Fix importing `react-dates` stylesheet in production.

## 4.2.0 (2018-10-19)

### New Feature

-   Added a new `ColorPicker` component ([#10564](https://github.com/WordPress/gutenberg/pull/10564)).
-   `MenuItem` now accepts an `info` prop for including an extended description.

### Bug Fix

-   `IconButton` correctly respects a passed `aria-label` prop.

### Deprecation

-   `PanelColor` has been deprecated in favor of `wp.editor.PanelColorSettings`.

## 4.1.2 (2018-10-18)

## 4.1.0 (2018-10-10)

### New Feature

-   Added a new `ResizableBox` component.

## 4.0.0 (2018-09-30)

### Breaking Change

-   `Draggable` as a DOM node drag handler has been removed. Please, use `Draggable` as a wrap component for your DOM node drag handler.

### Deprecation

-   Renamed `AccessibleSVG` component to `SVG`.

## 3.0.0 (2018-09-05)

### Breaking Change

-   `withAPIData` has been removed. Please use the Core Data module or `@wordpress/api-fetch` directly instead.
-   `Draggable` as a DOM node drag handler has been deprecated. Please, use `Draggable` as a wrap component for your DOM node drag handler.
-   Change how required built-ins are polyfilled with Babel 7 ([#9171](https://github.com/WordPress/gutenberg/pull/9171)). If you're using an environment that has limited or no support for ES2015+ such as lower versions of IE then using [core-js](https://github.com/zloirock/core-js) or [@babel/polyfill](https://babeljs.io/docs/en/next/babel-polyfill) will add support for these methods.
-   `withContext` has been removed. Please use `wp.element.createContext` instead. See: https://reactjs.org/docs/context.html.

### New Feature

-   Added a new `AccessibleSVG` component.<|MERGE_RESOLUTION|>--- conflicted
+++ resolved
@@ -17,10 +17,7 @@
 ### Bug Fix
 
 -   `TabPanel`: Fix initial tab selection when the tab declaration is lazily added to the `tabs` array ([47100](https://github.com/WordPress/gutenberg/pull/47100)).
-<<<<<<< HEAD
-=======
 -   `InputControl`: Avoid the "controlled to uncontrolled" warning by forcing the internal `<input />` element to be always in controlled mode ([47250](https://github.com/WordPress/gutenberg/pull/47250)).
->>>>>>> e6059372
 
 ## 23.2.0 (2023-01-11)
 
