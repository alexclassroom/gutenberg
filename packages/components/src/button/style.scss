--- conflicted
+++ resolved
@@ -7,6 +7,7 @@
 	margin: 0;
 	border: 0;
 	cursor: pointer;
+	appearance: none;
 	-webkit-appearance: none;
 	background: none;
 	transition: box-shadow 0.1s linear;
@@ -52,10 +53,11 @@
 		outline: 1px solid transparent;
 
 		&:hover:not(:disabled) {
-			background: $components-color-accent-darker-10;
+			background: $components-color-accent-darker-20;
 			color: $white;
 		}
 
+		&:focus:not(:disabled),
 		&:active:not(:disabled) {
 			background: $components-color-accent-darker-20;
 			border-color: $components-color-accent-darker-20;
@@ -78,9 +80,7 @@
 			outline: none;
 
 			&:focus:enabled {
-				box-shadow:
-					0 0 0 $border-width $white,
-					0 0 0 3px $components-color-accent;
+				box-shadow: 0 0 0 $border-width $white, 0 0 0 3px $components-color-accent;
 			}
 		}
 
@@ -114,13 +114,13 @@
 
 		&:active:not(:disabled) {
 			background: $gray-300;
-			color: $components-color-accent-darker-10;
+			color: $components-color-accent-darker-20;
 			box-shadow: none;
 		}
 
 		&:hover:not(:disabled) {
-			color: $components-color-accent-darker-10;
-			box-shadow: inset 0 0 0 $border-width $components-color-accent-darker-10;
+			color: $components-color-accent-darker-20;
+			box-shadow: inset 0 0 0 $border-width $components-color-accent-darker-20;
 		}
 
 		&:disabled,
@@ -181,16 +181,9 @@
 			box-shadow: inset 0 0 0 $border-width darken($alert-red, 20%);
 		}
 
-		&:focus:not(:disabled) {
-<<<<<<< HEAD
-			color: darken($alert-red, 20%);
-=======
-			color: $components-color-accent;
->>>>>>> 688f3929
-		}
-
+		&:focus:not(:disabled),
 		&:active:not(:disabled) {
-			background: $gray-400;
+			color: alert-red;
 		}
 	}
 
@@ -206,6 +199,12 @@
 		}
 
 		&:focus:not(:disabled) {
+			background: $alert-red;
+			color: #fff;
+		}
+
+		&:active:not(:disabled) {
+			background: darken($alert-red, 20%);
 			color: #fff;
 		}
 	}
@@ -223,7 +222,6 @@
 			color: $alert-red;
 		}
 	}
-
 
 	/**
 	 * Link buttons.
@@ -246,6 +244,14 @@
 		@include reduce-motion("transition");
 		height: auto;
 
+		&:hover:not(:disabled) {
+			color: $components-color-accent-darker-20;
+		}
+		&:active:not(:disabled),
+		&:focus:not(:disabled) {
+			color: $components-color-accent;
+		}
+
 		&:focus {
 			border-radius: $radius-block-ui;
 		}
@@ -254,14 +260,14 @@
 		&.is-destructive {
 			color: $alert-red;
 
-			&:active:not(:disabled),
 			&:hover:not(:disabled) {
 				color: darken($alert-red, 20%);
-				background: none;
+				background: transparent;
 			}
 
+			&:active:not(:disabled),
 			&:focus:not(:disabled) {
-				color: $components-color-accent;
+				color: $alert-red;
 			}
 		}
 	}
