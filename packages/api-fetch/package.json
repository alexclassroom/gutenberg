--- conflicted
+++ resolved
@@ -1,10 +1,6 @@
 {
 	"name": "@wordpress/api-fetch",
-<<<<<<< HEAD
-	"version": "3.10.0",
-=======
 	"version": "3.11.0",
->>>>>>> 251bab45
 	"description": "Utility to make WordPress REST API requests.",
 	"author": "The WordPress Contributors",
 	"license": "GPL-2.0-or-later",
