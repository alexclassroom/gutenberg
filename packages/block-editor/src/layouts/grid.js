--- conflicted
+++ resolved
@@ -68,11 +68,7 @@
 	inspectorControls: function GridLayoutInspectorControls( {
 		layout = {},
 		onChange,
-<<<<<<< HEAD
-=======
-		clientId,
 		layoutBlockSupport = {},
->>>>>>> 9d77296b
 	} ) {
 		const { allowSizingOnChildren = false } = layoutBlockSupport;
 		return (
