--- conflicted
+++ resolved
@@ -16,11 +16,7 @@
 import { LEFT, RIGHT, UP, DOWN, BACKSPACE, ENTER } from '@wordpress/keycodes';
 import { useSelect } from '@wordpress/data';
 import { compose } from '@wordpress/compose';
-<<<<<<< HEAD
-import { link, upload } from '@wordpress/icons';
-=======
 import { link, upload, media as mediaIcon } from '@wordpress/icons';
->>>>>>> 251bab45
 
 /**
  * Internal dependencies
@@ -32,10 +28,7 @@
 
 const MediaReplaceFlow = ( {
 	mediaURL,
-<<<<<<< HEAD
-=======
 	mediaId,
->>>>>>> 251bab45
 	allowedTypes,
 	accept,
 	onSelect,
@@ -152,11 +145,7 @@
 							onSelect={ ( media ) => selectMedia( media ) }
 							allowedTypes={ allowedTypes }
 							render={ ( { open } ) => (
-<<<<<<< HEAD
-								<MenuItem icon="admin-media" onClick={ open }>
-=======
 								<MenuItem icon={ mediaIcon } onClick={ open }>
->>>>>>> 251bab45
 									{ __( 'Open Media Library' ) }
 								</MenuItem>
 							) }
