/**
 * External dependencies
 */
import clsx from 'clsx';

/**
 * WordPress dependencies
 */
import { useDispatch, useSelect } from '@wordpress/data';
import { Button, __unstableMotion as motion } from '@wordpress/components';
import { useInstanceId, useReducedMotion } from '@wordpress/compose';
import {
	EditorKeyboardShortcutsRegister,
	privateApis as editorPrivateApis,
	store as editorStore,
} from '@wordpress/editor';
import { __, sprintf } from '@wordpress/i18n';
import { store as coreDataStore } from '@wordpress/core-data';
import { privateApis as blockLibraryPrivateApis } from '@wordpress/block-library';
import { useCallback, useMemo } from '@wordpress/element';
import { store as noticesStore } from '@wordpress/notices';
import { privateApis as routerPrivateApis } from '@wordpress/router';
import { store as preferencesStore } from '@wordpress/preferences';
import { decodeEntities } from '@wordpress/html-entities';
<<<<<<< HEAD
import { Warning } from '@wordpress/block-editor';
import { Icon, chevronLeft } from '@wordpress/icons';
=======
import { Icon, homeButton } from '@wordpress/icons';
>>>>>>> 8a9ce7f2

/**
 * Internal dependencies
 */
import WelcomeGuide from '../welcome-guide';
import { store as editSiteStore } from '../../store';
import { GlobalStylesRenderer } from '../global-styles-renderer';
import CanvasLoader from '../canvas-loader';
import { unlock } from '../../lock-unlock';
import { useSpecificEditorSettings } from '../block-editor/use-site-editor-settings';
import PluginTemplateSettingPanel from '../plugin-template-setting-panel';
import GlobalStylesSidebar from '../global-styles-sidebar';
import { isPreviewingTheme } from '../../utils/is-previewing-theme';
import {
	getEditorCanvasContainerTitleAndIcon,
	useHasEditorCanvasContainer,
} from '../editor-canvas-container';
import SaveButton from '../save-button';
import SavePanel from '../save-panel';
import SiteEditorMoreMenu from '../more-menu';
import SiteIcon from '../site-icon';
import useEditorIframeProps from '../block-editor/use-editor-iframe-props';
import useEditorTitle from './use-editor-title';
import { useIsSiteEditorLoading } from '../layout/hooks';

const { Editor, BackButton } = unlock( editorPrivateApis );
const { useHistory, useLocation } = unlock( routerPrivateApis );
const { BlockKeyboardShortcuts } = unlock( blockLibraryPrivateApis );

const toggleHomeIconVariants = {
	edit: {
		opacity: 0,
		scale: 0.2,
	},
	hover: {
		opacity: 1,
		scale: 1,
		clipPath: 'inset( 22% round 2px )',
	},
};

const siteIconVariants = {
	edit: {
		clipPath: 'inset(0% round 0)',
	},
	hover: {
		clipPath: 'inset( 22% round 2px )',
	},
	tap: {
		clipPath: 'inset(0% round 0)',
	},
};

export default function EditSiteEditor( { isPostsList = false } ) {
	const disableMotion = useReducedMotion();
	const { params } = useLocation();
	const isLoading = useIsSiteEditorLoading();
	const {
		editedPostType,
		editedPostId,
		contextPostType,
		contextPostId,
		canvasMode,
		isEditingPage,
		supportsGlobalStyles,
		showIconLabels,
		editorCanvasView,
		currentPostIsTrashed,
		hasSiteIcon,
	} = useSelect( ( select ) => {
		const {
			getEditorCanvasContainerView,
			getEditedPostContext,
			getCanvasMode,
			isPage,
			getEditedPostType,
			getEditedPostId,
		} = unlock( select( editSiteStore ) );
		const { get } = select( preferencesStore );
		const { getCurrentTheme, getEntityRecord } = select( coreDataStore );
		const _context = getEditedPostContext();
		const siteData = getEntityRecord( 'root', '__unstableBase', undefined );

		// The currently selected entity to display.
		// Typically template or template part in the site editor.
		return {
			editedPostType: getEditedPostType(),
			editedPostId: getEditedPostId(),
			contextPostType: _context?.postId ? _context.postType : undefined,
			contextPostId: _context?.postId ? _context.postId : undefined,
			canvasMode: getCanvasMode(),
			isEditingPage: isPage(),
			supportsGlobalStyles: getCurrentTheme()?.is_block_theme,
			showIconLabels: get( 'core', 'showIconLabels' ),
			editorCanvasView: getEditorCanvasContainerView(),
			currentPostIsTrashed:
				select( editorStore ).getCurrentPostAttribute( 'status' ) ===
				'trash',
			hasSiteIcon: !! siteData?.site_icon_url,
		};
	}, [] );
	useEditorTitle();
	const _isPreviewingTheme = isPreviewingTheme();
	const hasDefaultEditorCanvasView = ! useHasEditorCanvasContainer();
	const iframeProps = useEditorIframeProps();
	const isEditMode = canvasMode === 'edit';
	const postWithTemplate = !! contextPostId;
	const loadingProgressId = useInstanceId(
		CanvasLoader,
		'edit-site-editor__loading-progress'
	);

	const settings = useSpecificEditorSettings();
	const styles = useMemo(
		() => [
			...settings.styles,
			{
				// Forming a "block formatting context" to prevent margin collapsing.
				// @see https://developer.mozilla.org/en-US/docs/Web/Guide/CSS/Block_formatting_context
				css:
					canvasMode === 'view'
						? `body{min-height: 100vh; ${
								currentPostIsTrashed ? '' : 'cursor: pointer;'
						  }}`
						: undefined,
			},
		],
		[ settings.styles, canvasMode, currentPostIsTrashed ]
	);
	const { setCanvasMode } = unlock( useDispatch( editSiteStore ) );
	const { createSuccessNotice } = useDispatch( noticesStore );
	const history = useHistory();
	const onActionPerformed = useCallback(
		( actionId, items ) => {
			switch ( actionId ) {
				case 'move-to-trash':
				case 'delete-post':
					{
						history.push( {
							postType: items[ 0 ].type,
						} );
					}
					break;
				case 'duplicate-post':
					{
						const newItem = items[ 0 ];
						const _title =
							typeof newItem.title === 'string'
								? newItem.title
								: newItem.title?.rendered;
						createSuccessNotice(
							sprintf(
								// translators: %s: Title of the created post e.g: "Post 1".
								__( '"%s" successfully created.' ),
								decodeEntities( _title )
							),
							{
								type: 'snackbar',
								id: 'duplicate-post-action',
								actions: [
									{
										label: __( 'Edit' ),
										onClick: () => {
											history.push( {
												postId: newItem.id,
												postType: newItem.type,
												canvas: 'edit',
											} );
										},
									},
								],
							}
						);
					}
					break;
			}
		},
		[ history, createSuccessNotice ]
	);

	// Replace the title and icon displayed in the DocumentBar when there's an overlay visible.
	const { title, icon } =
		getEditorCanvasContainerTitleAndIcon( editorCanvasView );

	const isReady = ! isLoading;
	const transition = {
		duration: disableMotion ? 0 : 0.2,
	};

	return (
		<>
			<GlobalStylesRenderer />
			<EditorKeyboardShortcutsRegister />
			{ isEditMode && <BlockKeyboardShortcuts /> }
			{ ! isReady ? (
				<>
					{ ! editedPostType && (
						<Warning className="editor-error-boundary">
							{ __(
								'The template you are currently using is not compatible with the Site Editor.'
							) }
						</Warning>
					) }
					<CanvasLoader id={ loadingProgressId } />
				</>
			) : null }
			{ isEditMode && <WelcomeGuide /> }
			{ isReady && (
				<Editor
					postType={
						postWithTemplate ? contextPostType : editedPostType
					}
					postId={ postWithTemplate ? contextPostId : editedPostId }
					templateId={ postWithTemplate ? editedPostId : undefined }
					settings={ settings }
					className={ clsx( 'edit-site-editor__editor-interface', {
						'show-icon-labels': showIconLabels,
					} ) }
					styles={ styles }
					enableRegionNavigation={ false }
					customSaveButton={
						_isPreviewingTheme && <SaveButton size="compact" />
					}
					customSavePanel={ _isPreviewingTheme && <SavePanel /> }
					forceDisableBlockTools={ ! hasDefaultEditorCanvasView }
					title={ title }
					icon={ icon }
					iframeProps={ iframeProps }
					onActionPerformed={ onActionPerformed }
					extraSidebarPanels={
						! isEditingPage && <PluginTemplateSettingPanel.Slot />
					}
				>
					{ isEditMode && (
						<BackButton>
							{ ( { length } ) =>
								length <= 1 && (
									<motion.div
										className="edit-site-editor__view-mode-toggle"
										transition={ transition }
										animate="edit"
										initial="edit"
										whileHover="hover"
										whileTap="tap"
									>
										<Button
											label={ __( 'Open Navigation' ) }
											showTooltip
											tooltipPosition="middle right"
											onClick={ () => {
												setCanvasMode( 'view' );
												// TODO: this is a temporary solution to navigate to the posts list if we are
												// come here through `posts list` and are in focus mode editing a template, template part etc..
												if (
													isPostsList &&
													params?.focusMode
												) {
													history.push( {
														page: 'gutenberg-posts-dashboard',
														postType: 'post',
													} );
												}
											} }
										>
											<motion.div
												variants={ siteIconVariants }
											>
												<SiteIcon className="edit-site-editor__view-mode-toggle-icon" />
											</motion.div>
										</Button>
										<motion.div
											className={ clsx(
												'edit-site-editor__back-icon',
												{
													'has-site-icon':
														hasSiteIcon,
												}
											) }
											variants={ toggleHomeIconVariants }
										>
											<Icon icon={ homeButton } />
										</motion.div>
									</motion.div>
								)
							}
						</BackButton>
					) }
					<SiteEditorMoreMenu />
					{ supportsGlobalStyles && <GlobalStylesSidebar /> }
				</Editor>
			) }
		</>
	);
}<|MERGE_RESOLUTION|>--- conflicted
+++ resolved
@@ -22,12 +22,8 @@
 import { privateApis as routerPrivateApis } from '@wordpress/router';
 import { store as preferencesStore } from '@wordpress/preferences';
 import { decodeEntities } from '@wordpress/html-entities';
-<<<<<<< HEAD
 import { Warning } from '@wordpress/block-editor';
-import { Icon, chevronLeft } from '@wordpress/icons';
-=======
 import { Icon, homeButton } from '@wordpress/icons';
->>>>>>> 8a9ce7f2
 
 /**
  * Internal dependencies
