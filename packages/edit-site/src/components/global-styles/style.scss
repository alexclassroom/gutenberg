.edit-site-global-styles-preview {
	display: flex;
	align-items: center;
	justify-content: center;
	line-height: 1;
	cursor: pointer;
}

.edit-site-global-styles-preview__iframe {
	max-width: 100%;
	display: block;
	width: 100%;
}

.edit-site-typography-preview {
	display: flex;
	align-items: center;
	justify-content: center;
	min-height: 100px;
	margin-bottom: $grid-unit-20;
	background: $gray-100;
	border-radius: $radius-primitive;
	overflow: hidden;
}

.edit-site-font-size__item {
	white-space: nowrap;
	text-overflow: ellipsis;
	overflow: hidden;
	line-break: anywhere;
}

.edit-site-font-size__item-value {
	color: $gray-700;
}

.edit-site-global-styles-screen {
	margin: $grid-unit-15 $grid-unit-20 $grid-unit-20;
}

.edit-site-global-styles-screen-typography__indicator {
	height: 24px;
	width: 24px;
	font-size: 14px;
	display: flex !important;
	align-items: center;
	justify-content: center;
	border-radius: $radius-primitive;
}

.edit-site-global-styles-screen-typography__font-variants-count {
	color: $gray-700;
}

.edit-site-global-styles-font-families__manage-fonts {
	justify-content: center;
}

.edit-site-global-styles-screen .color-block-support-panel {
	padding-left: 0;
	padding-right: 0;
	padding-top: 0;
	border-top: none;
	row-gap: calc(#{$grid-unit-05} * 3);
}

.edit-site-global-styles-header__description {
	padding: 0 $grid-unit-20;
}

.edit-site-block-types-search {
	margin-bottom: $grid-unit-10;
	padding: 0 $grid-unit-20;
}

.edit-site-global-styles-header {
	// Need to override the too specific bottom margin for complementary areas.
	margin-bottom: 0 !important;
}

.edit-site-global-styles-subtitle {
	// Need to override the too specific styles for complementary areas.
	margin-bottom: 0 !important;
	text-transform: uppercase;
	font-weight: 500 !important;
	font-size: 11px !important;
}

.edit-site-global-styles-section-title {
	color: $gray-800;
	font-weight: 600;
	line-height: 1.2;
	padding: $grid-unit-20 $grid-unit-20 0;
	margin: 0;
}

.edit-site-global-styles-icon-with-current-color {
	fill: currentColor;
}

.edit-site-global-styles__color-indicator-wrapper {
	// Match the height of the rest of the icons (24px).
	height: $grid-unit * 3;
	flex-shrink: 0;
}

.edit-site-global-styles__shadows-panel__title,
.edit-site-global-styles__shadows-panel__options-container {
	height: $grid-unit * 3;
}

.edit-site-global-styles__block-preview-panel {
	position: relative;
	width: 100%;
	border: $gray-200 $border-width solid;
<<<<<<< HEAD
	border-radius: $radius-primitive;
=======
	border-radius: $radius-block-ui;
	overflow: hidden;
>>>>>>> 1e7c478b
}

.edit-site-global-styles__shadow-preview-panel {
	height: $grid-unit-60 * 3;
	border: $gray-200 $border-width solid;
	border-radius: $radius-primitive;
	overflow: auto;
	background-image: repeating-linear-gradient(45deg, #f5f5f5 25%, #0000 0, #0000 75%, #f5f5f5 0, #f5f5f5), repeating-linear-gradient(45deg, #f5f5f5 25%, #0000 0, #0000 75%, #f5f5f5 0, #f5f5f5);
	background-position: 0 0, 8px 8px;
	background-size: 16px 16px;

	.edit-site-global-styles__shadow-preview-block {
		border: $gray-200 $border-width solid;
		border-radius: $radius-primitive;
		background-color: $white;
		width: 60%;
		height: 60px;
	}
}

.edit-site-global-styles__shadow-editor-panel {
	width: 280px;
	padding: $grid-unit-20;
	// because tooltip of the range control is too close to the edge and creates overflow
	margin-bottom: $grid-unit-05;

	& .edit-site-global-styles__shadow-editor-color-palette {
		// color palette adds empty .components-circular-option-picker
		margin-bottom: -1 * $grid-unit-05;
	}
}

.edit-site-global-styles__shadow-editor__dropdown {
	width: 100%;

	.edit-site-global-styles__shadow-editor__dropdown-toggle,
	.edit-site-global-styles__shadow-editor__remove-button {
		width: 100%;
		height: auto;
		padding-top: $grid-unit;
		padding-bottom: $grid-unit;
		text-align: left;
		border-radius: inherit;

		&.is-open {
			background: $gray-100;
			color: var(--wp-admin-theme-color);
		}
	}
}

.edit-site-global-styles-screen-css {
	flex: 1 1 auto;
	display: flex;
	flex-direction: column;
	margin: $grid-unit-20;

	.components-v-stack {
		flex: 1 1 auto;

		.block-editor-global-styles-advanced-panel__custom-css-input {
			flex: 1 1 auto;
			display: flex;
			flex-direction: column;

			.components-base-control__field {
				flex: 1 1 auto;
				display: flex;
				flex-direction: column;

				.components-textarea-control__input {
					flex: 1 1 auto;
					// CSS input is always LTR regardless of language.
					/*rtl:ignore*/
					direction: ltr;
				}
			}
		}
	}
}

.edit-site-global-styles-screen-css-help-link {
	display: inline-block;
	margin-top: $grid-unit-10;
}
.edit-site-global-styles-screen-variations {
	margin-top: $grid-unit-20;
	border-top: 1px solid $gray-300;

	& > * {
		margin: $grid-unit-30 $grid-unit-20;
	}
}

.edit-site-global-styles-sidebar__navigator-screen {
	display: flex;
	flex-direction: column;
}

.edit-site-global-styles-screen-root.edit-site-global-styles-screen-root,
.edit-site-global-styles-screen-style-variations.edit-site-global-styles-screen-style-variations {
	background: unset;
	color: inherit;
}

.edit-site-global-styles-sidebar__panel .block-editor-block-icon svg {
	fill: currentColor;
}
<|MERGE_RESOLUTION|>--- conflicted
+++ resolved
@@ -113,12 +113,8 @@
 	position: relative;
 	width: 100%;
 	border: $gray-200 $border-width solid;
-<<<<<<< HEAD
-	border-radius: $radius-primitive;
-=======
-	border-radius: $radius-block-ui;
+	border-radius: $radius-primitive;
 	overflow: hidden;
->>>>>>> 1e7c478b
 }
 
 .edit-site-global-styles__shadow-preview-panel {
