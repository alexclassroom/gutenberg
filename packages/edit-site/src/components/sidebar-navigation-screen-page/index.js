/**
 * WordPress dependencies
 */
import { __ } from '@wordpress/i18n';
import { useDispatch, useSelect } from '@wordpress/data';
import {
	__experimentalUseNavigator as useNavigator,
	__experimentalHStack as HStack,
	__experimentalVStack as VStack,
	__experimentalText as Text,
	ExternalLink,
} from '@wordpress/components';
import {
	store as coreStore,
	useEntityRecord,
	useEntityRecords,
} from '@wordpress/core-data';
import { decodeEntities } from '@wordpress/html-entities';
import { pencil } from '@wordpress/icons';

/**
 * Internal dependencies
 */
import SidebarNavigationScreen from '../sidebar-navigation-screen';
import { unlock } from '../../private-apis';
import { store as editSiteStore } from '../../store';
import SidebarButton from '../sidebar-button';
import SidebarNavigationSubtitle from '../sidebar-navigation-subtitle';
import SidebarDetails from '../sidebar-navigation-data-list';
<<<<<<< HEAD
=======

function countWordsInHTML( htmlString ) {
	const parser = new window.DOMParser();
	const doc = parser.parseFromString( htmlString, 'text/html' );

	let wordCount = 0;

	function countWords( node ) {
		if ( node.nodeType === 3 ) {
			const text = node.textContent.trim();

			if ( text !== '' ) {
				const words = text.split( /\s+/ );
				wordCount += words.length;
			}
		} else if ( node.nodeType === 1 ) {
			const children = node.childNodes;
			for ( let i = 0; i < children.length; i++ ) {
				countWords( children[ i ] );
			}
		}
	}

	countWords( doc.body );
	return wordCount;
}
const estimateReadingTime = ( wordCount, wordsPerMinute = 200 ) =>
	Math.ceil( wordCount / wordsPerMinute );

function getPageDetails( page ) {
	if ( ! page ) {
		return [];
	}

	const wordCount = countWordsInHTML( page?.content?.rendered ) || 0;
	const readingTime = estimateReadingTime( wordCount );

	return [
		{
			label: 'Template',
			value: page?.templateTitle,
		},
		{
			label: 'Parent',
			value: page?.parentTitle,
		},
		{
			label: 'Words',
			value: wordCount.toLocaleString() || 'Unknown',
		},
		{
			label: 'Time to read',
			value:
				readingTime > 1
					? `${ readingTime.toLocaleString() } mins`
					: '1 min',
		},
	];
}
>>>>>>> 840f87c9

export default function SidebarNavigationScreenPage() {
	const { setCanvasMode } = unlock( useDispatch( editSiteStore ) );
	const {
		params: { postId },
	} = useNavigator();

	const { record } = useEntityRecord( 'postType', 'page', postId );
	const { records: templates, isResolving: areTemplatesLoading } =
		useEntityRecords( 'postType', 'wp_template', {
			per_page: -1,
		} );

	const templateTitle = areTemplatesLoading
		? ''
		: templates?.find( ( template ) => template?.slug === record?.template )
				?.title?.rendered || 'Default';

	const parentTitle = useSelect(
		( select ) => {
			const parent = record?.parent
				? select( coreStore ).getEntityRecord(
						'postType',
						'page',
						record.parent
				  )
				: null;

			if ( parent ) {
				return parent?.title?.rendered
					? decodeEntities( parent.title.rendered )
					: 'No title';
			}

			return 'Top level';
		},
		[ record ]
	);

	return (
		<SidebarNavigationScreen
			title={ record ? decodeEntities( record?.title?.rendered ) : null }
			actions={
				<SidebarButton
					onClick={ () => setCanvasMode( 'edit' ) }
					label={ __( 'Edit' ) }
					icon={ pencil }
				/>
			}
			meta={
				record ? (
					<VStack spacing={ 3 }>
						{ record?.link && (
							<ExternalLink
								className="edit-site-sidebar-navigation-screen__page-link"
								href={ record.link }
							>
								{ record.link }
							</ExternalLink>
						) }
						<PostStatus
							status={ record.status }
							date={ record.date }
						/>
					</VStack>
				) : null
			}
			footer={
				record && (
					<PostModified
						date={ record.modified }
						user={ record.modifiedBy }
					/>
				)
			}
			content={
				<>
<<<<<<< HEAD
					<img
						alt={ record?.title || 'no description' }
						className="edit-site-sidebar-navigation-screen__page-image"
						src="https://images.unsplash.com/photo-1579546929518-9e396f3cc809?ixlib=rb-4.0.3&ixid=MnwxMjA3fDB8MHxwaG90by1wYWdlfHx8fGVufDB8fHx8&auto=format&fit=crop&w=2070&q=80"
=======
					<div
						alt={ record?.title || 'no description' }
						className="edit-site-sidebar-navigation-screen__page-image"
>>>>>>> 840f87c9
					/>
					{ record?.excerpt?.raw && (
						<Text>{ decodeEntities( record?.excerpt?.raw ) }</Text>
					) }
					<SidebarNavigationSubtitle>
						Details
					</SidebarNavigationSubtitle>
					<SidebarDetails
<<<<<<< HEAD
						details={ [
							{ label: 'Template', value: 'Page' },
							{ label: 'Parent', value: 'Top level' },
							{ label: 'Words', value: '1402' },
							{ label: 'Time to read', value: '7 minutes' },
						] }
=======
						details={ getPageDetails( {
							parentTitle,
							templateTitle,
							...record,
						} ) }
>>>>>>> 840f87c9
					/>
				</>
			}
		/>
	);
}

const statusLabels = {
	publish: 'Published',
	future: 'Scheduled',
	draft: 'Draft',
	pending: 'Pending',
};

function relativeTime( date1, date2 ) {
	const diffInSeconds = Math.abs( date1.getTime() - date2.getTime() ) / 1000;

	const units = [
		{ name: 'second', limit: 60, in_seconds: 1 },
		{ name: 'minute', limit: 3600, in_seconds: 60 },
		{ name: 'hour', limit: 86400, in_seconds: 3600 },
		{ name: 'day', limit: 604800, in_seconds: 86400 },
		{ name: 'week', limit: 2629743, in_seconds: 604800 },
		{ name: 'month', limit: 31556926, in_seconds: 2629743 },
		{ name: 'year', limit: Infinity, in_seconds: 31556926 },
	];

	let i = 0,
		unit;
	while ( ( unit = units[ i++ ] ) ) {
		if ( diffInSeconds < unit.limit || ! unit.limit ) {
			const diff = Math.floor( diffInSeconds / unit.in_seconds );
			return (
				diff +
				' ' +
				unit.name +
				( diff > 1 ? 's' : '' ) +
				' ' +
				( date1 > date2 ? 'ago' : 'from now' )
			);
		}
	}
}

export const PostStatus = ( { status, date } ) => {
	const statusLabel = statusLabels[ status ] ?? 'Unknown';
	const formattedDate = date
		? relativeTime( new Date(), new Date( date ) )
		: null;

	return (
		<HStack alignment="left" spacing={ 3 }>
			{ /* <StatusIcon status={ status } /> */ }
			<Text>{ statusLabel }</Text>
			{ formattedDate && <Text>{ formattedDate }</Text> }
		</HStack>
	);
};

// const StatusIcon = ( { status } ) => {
// 	switch ( status ) {
// 		case 'draft':
// 			return <DraftIcon />;
// 		case 'pending':
// 			return <PendingIcon />;
// 		case 'future':
// 			return <ScheduledIcon />;
// 		case 'publish':
// 			return <PublishIcon />;
// 	}
// 	return null;
// };

const PostModified = ( { date } ) => {
	return (
		<HStack
			className="edit-site-sidebar-modified"
			alignment="left"
			spacing={ 3 }
		>
			<div className="edit-site-sidebar-modified__avatar" />
			<Text>
				Last modified { relativeTime( new Date(), new Date( date ) ) }{ ' ' }
				by Dan
			</Text>
		</HStack>
	);
};

// const DraftIcon = () => (
// 	<SVG
// 		width="16"
// 		height="16"
// 		viewBox="0 0 16 16"
// 		fill="none"
// 		xmlns="http://www.w3.org/2000/svg"
// 	>
// 		<Path
// 			d="M12 8C12 10.2091 10.2091 12 8 12C8 10.5 8 10.2091 8 8C8 5.79086 8 6 8 4C10.2091 4 12 5.79086 12 8Z"
// 			fill="#F0B849"
// 		/>
// 	</SVG>
// );

// const PendingIcon = () => (
// 	<SVG
// 		width="16"
// 		height="16"
// 		viewBox="0 0 16 16"
// 		fill="none"
// 		xmlns="http://www.w3.org/2000/svg"
// 	>
// 		<G clipPath="url(#clip0_790_59125)">
// 			<Rect x="4" y="4" width="8" height="8" rx="4" fill="#F0B849" />
// 		</G>
// 		<Rect
// 			x="0.75"
// 			y="0.75"
// 			width="14.5"
// 			height="14.5"
// 			rx="7.25"
// 			stroke="#F0B849"
// 			strokeWidth="1.5"
// 		/>
// 		<defs>
// 			<clipPath id="clip0_790_59125">
// 				<Rect width="16" height="16" rx="8" fill="white" />
// 			</clipPath>
// 		</defs>
// 	</SVG>
// );

// const ScheduledIcon = () => (
// 	<SVG
// 		width="16"
// 		height="16"
// 		viewBox="0 0 16 16"
// 		fill="none"
// 		xmlns="http://www.w3.org/2000/svg"
// 	>
// 		<G clipPath="url(#clip0_763_59172)">
// 			<Circle cx="8" cy="8" r="4" fill="#4AB866" />
// 		</G>
// 		<Rect
// 			x="0.75"
// 			y="0.75"
// 			width="14.5"
// 			height="14.5"
// 			rx="7.25"
// 			stroke="#4AB866"
// 			strokeWidth="1.5"
// 		/>
// 		<defs>
// 			<clipPath id="clip0_763_59172">
// 				<Rect width="16" height="16" rx="8" fill="white" />
// 			</clipPath>
// 		</defs>
// 	</SVG>
// );

// const PublishIcon = () => (
// 	<SVG
// 		width="16"
// 		height="16"
// 		viewBox="0 0 16 16"
// 		fill="none"
// 		xmlns="http://www.w3.org/2000/svg"
// 	>
// 		<G clipPath="url(#clip0_823_59447)">
// 			<Rect width="16" height="16" rx="8" fill="#4AB866" />
// 			<Path
// 				d="M11.1328 4.7334L6.93281 10.4001L4.73281 8.7334L4.13281 9.5334L7.13281 11.8001L11.9328 5.3334L11.1328 4.7334Z"
// 				fill="#003008"
// 			/>
// 		</G>
// 		<defs>
// 			<clipPath id="clip0_823_59447">
// 				<Rect width="16" height="16" rx="8" fill="white" />
// 			</clipPath>
// 		</defs>
// 	</SVG>
// );<|MERGE_RESOLUTION|>--- conflicted
+++ resolved
@@ -27,8 +27,6 @@
 import SidebarButton from '../sidebar-button';
 import SidebarNavigationSubtitle from '../sidebar-navigation-subtitle';
 import SidebarDetails from '../sidebar-navigation-data-list';
-<<<<<<< HEAD
-=======
 
 function countWordsInHTML( htmlString ) {
 	const parser = new window.DOMParser();
@@ -88,7 +86,6 @@
 		},
 	];
 }
->>>>>>> 840f87c9
 
 export default function SidebarNavigationScreenPage() {
 	const { setCanvasMode } = unlock( useDispatch( editSiteStore ) );
@@ -166,16 +163,9 @@
 			}
 			content={
 				<>
-<<<<<<< HEAD
-					<img
-						alt={ record?.title || 'no description' }
-						className="edit-site-sidebar-navigation-screen__page-image"
-						src="https://images.unsplash.com/photo-1579546929518-9e396f3cc809?ixlib=rb-4.0.3&ixid=MnwxMjA3fDB8MHxwaG90by1wYWdlfHx8fGVufDB8fHx8&auto=format&fit=crop&w=2070&q=80"
-=======
 					<div
 						alt={ record?.title || 'no description' }
 						className="edit-site-sidebar-navigation-screen__page-image"
->>>>>>> 840f87c9
 					/>
 					{ record?.excerpt?.raw && (
 						<Text>{ decodeEntities( record?.excerpt?.raw ) }</Text>
@@ -184,20 +174,11 @@
 						Details
 					</SidebarNavigationSubtitle>
 					<SidebarDetails
-<<<<<<< HEAD
-						details={ [
-							{ label: 'Template', value: 'Page' },
-							{ label: 'Parent', value: 'Top level' },
-							{ label: 'Words', value: '1402' },
-							{ label: 'Time to read', value: '7 minutes' },
-						] }
-=======
 						details={ getPageDetails( {
 							parentTitle,
 							templateTitle,
 							...record,
 						} ) }
->>>>>>> 840f87c9
 					/>
 				</>
 			}
