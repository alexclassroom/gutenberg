/**
 * @flow
 * @format
 * */
/**
 * External dependencies
 */
import wd from 'wd';

/**
 * Internal dependencies
 */
import { isAndroid, swipeUp, swipeDown, typeString, toggleHtmlMode } from '../helpers/utils';

export default class EditorPage {
	driver: wd.PromiseChainWebdriver;
	accessibilityIdKey: string;
	accessibilityIdXPathAttrib: string;
	paragraphBlockName = 'Paragraph';
	listBlockName = 'List';
<<<<<<< HEAD
=======
	headingBlockName = 'Heading';
	imageBlockName = 'Image';
	galleryBlockName = 'Gallery';
	latestPostsBlockName = 'Latest Posts';
	unorderedListButtonName = 'Convert to unordered list';
>>>>>>> f05c952f
	orderedListButtonName = 'Convert to ordered list';

	constructor( driver: wd.PromiseChainWebdriver ) {
		this.driver = driver;
		this.accessibilityIdKey = 'name';
		this.accessibilityIdXPathAttrib = 'name';

		if ( isAndroid() ) {
			this.accessibilityIdXPathAttrib = 'content-desc';
			this.accessibilityIdKey = 'contentDescription';
		}

		driver.setImplicitWaitTimeout( 5000 );
	}

	async getBlockList() {
		return await this.driver.hasElementByAccessibilityId( 'block-list' );
	}

	// Finds the wd element for new block that was added and sets the element attribute
	// and accessibilityId attributes on this object and selects the block
	// position uses one based numbering
	async getBlockAtPosition(
		blockName: string,
		position: number = 1,
		options: { autoscroll: boolean } = { autoscroll: false }
	) {
		const blockLocator = `//*[contains(@${
			this.accessibilityIdXPathAttrib
		}, "${ blockName } Block. Row ${ position }")]`;
		const elements = await this.driver.elementsByXPath( blockLocator );
		const lastElementFound = elements[ elements.length - 1 ];
		if ( elements.length === 0 && options.autoscroll ) {
			const firstBlockVisible = await this.getFirstBlockVisible();
			const lastBlockVisible = await this.getLastBlockVisible();
			// exit if no block is found
			if ( ! firstBlockVisible || ! lastBlockVisible ) {
				return lastElementFound;
			}
			const firstBlockAccessibilityId = await firstBlockVisible.getAttribute(
				this.accessibilityIdKey
			);
			const firstBlockRowMatch = /Row (\d+)\./.exec( firstBlockAccessibilityId );
			const firstBlockRow = firstBlockRowMatch && Number( firstBlockRowMatch[ 1 ] );
			const lastBlockAccessibilityId = await lastBlockVisible.getAttribute(
				this.accessibilityIdKey
			);
			const lastBlockRowMatch = /Row (\d+)\./.exec( lastBlockAccessibilityId );
			const lastBlockRow = lastBlockRowMatch && Number( lastBlockRowMatch[ 1 ] );
			if ( firstBlockRow && position < firstBlockRow ) {
				if ( firstBlockRow === 1 ) {
					// we're at the top already stop recursing
					return lastElementFound;
				}
				// scroll up
				await swipeDown( this.driver );
			} else if ( lastBlockRow && position > lastBlockRow ) {
				// scroll down
				await swipeUp( this.driver );
			}
			return this.getBlockAtPosition( blockName, position, options );
		}
		return lastElementFound;
	}

	async getFirstBlockVisible() {
		const firstBlockLocator = `//*[contains(@${
			this.accessibilityIdXPathAttrib
		}, " Block. Row ")]`;
		const elements = await this.driver.elementsByXPath( firstBlockLocator );
		return elements[ 0 ];
	}

	async getLastBlockVisible() {
		const firstBlockLocator = `//*[contains(@${
			this.accessibilityIdXPathAttrib
		}, " Block. Row ")]`;
		const elements = await this.driver.elementsByXPath( firstBlockLocator );
		return elements[ elements.length - 1 ];
	}

	async hasBlockAtPosition( position: number = 1, blockName: string = '' ) {
		return undefined !== ( await this.getBlockAtPosition( blockName, position ) );
	}

	async getTitleElement( options: { autoscroll: boolean } = { autoscroll: false } ) {
		//TODO: Improve the identifier for this element
		const elements = await this.driver.elementsByXPath(
			`//*[contains(@${ this.accessibilityIdXPathAttrib }, "Post title.")]`
		);
		if ( elements.length === 0 && options.autoscroll ) {
			await swipeDown( this.driver );
			return this.getTitleElement( options );
		}
		return elements[ elements.length - 1 ];
	}

	async getTextViewForHtmlViewContent() {
		const accessibilityId = 'html-view-content';
		let blockLocator = `//*[@${ this.accessibilityIdXPathAttrib }="${ accessibilityId }"]`;

		if ( ! isAndroid() ) {
			blockLocator += '//XCUIElementTypeTextView';
		}
		return await this.driver.elementByXPath( blockLocator );
	}

	// Converts to lower case and checks for a match to lowercased html content
	// Ensure to take additional steps to handle text being changed by auto correct
	async verifyHtmlContent( html: string ) {
		await toggleHtmlMode( this.driver, true );

		const htmlContentView = await this.getTextViewForHtmlViewContent();
		const text = await htmlContentView.text();
		expect( text.toLowerCase() ).toBe( html.toLowerCase() );

		await toggleHtmlMode( this.driver, false );
	}

	// set html editor content explicitly
	async setHtmlContentAndroid( html: string ) {
		await toggleHtmlMode( this.driver, true );

		const htmlContentView = await this.getTextViewForHtmlViewContent();
		await htmlContentView.setText( html );

		await toggleHtmlMode( this.driver, false );
	}

	async dismissKeyboard() {
		await this.driver.sleep( 1000 ); /// wait for any keyboard animations
		const keyboardShown = await this.driver.isKeyboardShown();
		if ( ! keyboardShown ) {
			return;
		}
		if ( isAndroid() ) {
			return await this.driver.hideDeviceKeyboard();
		}
		const hideKeyboardToolbarButton = await this.driver.elementByXPath(
			'//XCUIElementTypeButton[@name="Hide keyboard"]'
		);
		await hideKeyboardToolbarButton.click();
	}

	// =========================
	// Block toolbar functions
	// =========================

	async addNewBlock( blockName: string ) {
		// Click add button
		let identifier = 'Add block';
		if ( isAndroid() ) {
			identifier = 'Add block, Double tap to add a block';
		}
		const addButton = await this.driver.elementByAccessibilityId( identifier );
		await addButton.click();

		// Click on block of choice
		const blockButton = await this.findBlockButton( blockName );
		if ( isAndroid() ) {
			await blockButton.click();
		} else {
			await this.driver.execute( 'mobile: tap', { element: blockButton, x: 10, y: 10 } );
		}
	}

	// Attempts to find the given block button in the block inserter control.
	async findBlockButton( blockName: string ) {
		if ( isAndroid() ) {
			// Checks if the Block Button is available, and if not will scroll to the second half of the available buttons.
			while ( ! await this.driver.hasElementByAccessibilityId( blockName ) ) {
				await this.driver.pressKeycode( 20 ); // Press the Down arrow to force a scroll.
			}

			return await this.driver.elementByAccessibilityId( blockName );
		}

		const blockButton = await this.driver.elementByAccessibilityId( blockName );
		const size = await this.driver.getWindowSize();
		const height = size.height - 5;

		while ( ! await blockButton.isDisplayed() ) {
			await this.driver.execute( 'mobile: dragFromToForDuration', { fromX: 50, fromY: height, toX: 50, toY: height - 450, duration: 0.5 } );
		}

		return blockButton;
	}

	async clickToolBarButton( buttonName: string ) {
		const toolBarButton = await this.driver.elementByAccessibilityId( buttonName );
		await toolBarButton.click();
	}

	// =========================
	// Inline toolbar functions
	// =========================

	// position of the block to move up
	async moveBlockUpAtPosition( position: number, blockName: string = '' ) {
		if ( ! await this.hasBlockAtPosition( position, blockName ) ) {
			throw Error( `No Block at position ${ position }` );
		}

		const parentLocator = `//*[@${
			this.accessibilityIdXPathAttrib
		}="${ blockName } Block. Row ${ position }."]`;
		let blockLocator = `${ parentLocator }/following-sibling::*`;
		blockLocator += isAndroid() ? '' : '//*';
		blockLocator += `[@${
			this.accessibilityIdXPathAttrib
		}="Move block up from row ${ position } to row ${ position - 1 }"]`;
		const moveUpButton = await this.driver.elementByXPath( blockLocator );
		await moveUpButton.click();
	}

	// position of the block to move down
	async moveBlockDownAtPosition( position: number, blockName: string = '' ) {
		if ( ! await this.hasBlockAtPosition( position, blockName ) ) {
			throw Error( `No Block at position ${ position }` );
		}

		const parentLocator = `//*[contains(@${
			this.accessibilityIdXPathAttrib
		}, "${ blockName } Block. Row ${ position }.")]`;
		let blockLocator = `${ parentLocator }/following-sibling::*`;
		blockLocator += isAndroid() ? '' : '//*';
		blockLocator += `[@${
			this.accessibilityIdXPathAttrib
		}="Move block down from row ${ position } to row ${ position + 1 }"]`;
		const moveDownButton = await this.driver.elementByXPath( blockLocator );
		await moveDownButton.click();
	}

	// position of the block to remove
	// Block will no longer be present if this succeeds
	async removeBlockAtPosition( blockName: string = '', position: number = 1 ) {
		if ( ! await this.hasBlockAtPosition( position, blockName ) ) {
			throw Error( `No Block at position ${ position }` );
		}

		const buttonElementName = isAndroid() ? '//*' : '//XCUIElementTypeButton';
		const removeButtonIdentifier = `Remove block at row ${ position }`;
		const removeBlockLocator = `${ buttonElementName }[contains(@${
			this.accessibilityIdXPathAttrib
		}, "${ removeButtonIdentifier }")]`;

		if ( isAndroid() ) {
			const block = await this.getBlockAtPosition( blockName, position );
			let checkList = await this.driver.elementsByXPath( removeBlockLocator );
			while ( checkList.length === 0 ) {
				await swipeUp( this.driver, block ); // Swipe up to show remove icon at the bottom
				checkList = await this.driver.elementsByXPath( removeBlockLocator );
			}
		}

		const removeButton = await this.driver.elementByXPath( removeBlockLocator );
		await removeButton.click();
	}

	// =========================
	// Paragraph Block functions
	// =========================

	async getTextViewForParagraphBlock( block: wd.PromiseChainWebdriver.Element ) {
		let textViewElementName = 'XCUIElementTypeTextView';
		if ( isAndroid() ) {
			textViewElementName = 'android.widget.EditText';
		}

		const accessibilityId = await block.getAttribute( this.accessibilityIdKey );
		const blockLocator = `//*[@${ this.accessibilityIdXPathAttrib }=${ JSON.stringify(
			accessibilityId
		) }]//${ textViewElementName }`;
		return await this.driver.elementByXPath( blockLocator );
	}

	async typeTextToParagraphBlock(
		block: wd.PromiseChainWebdriver.Element,
		text: string,
		clear: boolean
	) {
		const textViewElement = await this.getTextViewForParagraphBlock( block );
		await typeString( this.driver, textViewElement, text, clear );
		await this.driver.sleep( 1000 ); // Give time for the block to rerender (such as for accessibility)
	}

	async sendTextToParagraphBlock( position: number, text: string, clear: boolean ) {
		const paragraphs = text.split( '\n' );
		for ( let i = 0; i < paragraphs.length; i++ ) {
			// Select block first
			const block = await this.getBlockAtPosition( this.paragraphBlockName, position + i );
			await block.click();

			await this.typeTextToParagraphBlock( block, paragraphs[ i ], clear );
			if ( i !== paragraphs.length - 1 ) {
				await this.typeTextToParagraphBlock( block, '\n', false );
			}
		}
	}

	async getTextForParagraphBlock( block: wd.PromiseChainWebdriver.Element ) {
		const textViewElement = await this.getTextViewForParagraphBlock( block );
		const text = await textViewElement.text();
		return text.toString();
	}

	async getTextForParagraphBlockAtPosition( position: number ) {
		// Select block first
		let block = await this.getBlockAtPosition( this.paragraphBlockName, position );
		await block.click();

		block = await this.getBlockAtPosition( this.paragraphBlockName, position );
		const text = await this.getTextForParagraphBlock( block );
		return text.toString();
	}

	// =========================
	// List Block functions
	// =========================

	async getTextViewForListBlock( block: wd.PromiseChainWebdriver.Element ) {
		let textViewElementName = 'XCUIElementTypeTextView';
		if ( isAndroid() ) {
			textViewElementName = 'android.widget.EditText';
		}

		const accessibilityId = await block.getAttribute( this.accessibilityIdKey );
		const blockLocator = `//*[@${ this.accessibilityIdXPathAttrib }=${ JSON.stringify(
			accessibilityId
		) }]//${ textViewElementName }`;
		return await this.driver.elementByXPath( blockLocator );
	}

	async sendTextToListBlock( block: wd.PromiseChainWebdriver.Element, text: string ) {
		const textViewElement = await this.getTextViewForListBlock( block );

		// Cannot clear list blocks because it messes up the list bullet
		const clear = false;

		return await typeString( this.driver, textViewElement, text, clear );
	}

	async getTextForListBlock( block: wd.PromiseChainWebdriver.Element ) {
		const textViewElement = await this.getTextViewForListBlock( block );
		const text = await textViewElement.text();
		return text.toString();
	}

	async getTextForListBlockAtPosition( position: number ) {
		const block = await this.getBlockAtPosition( this.listBlockName, position );
		const text = await this.getTextForListBlock( block );
		return text.toString();
	}

	async clickOrderedListToolBarButton() {
		await this.clickToolBarButton( this.orderedListButtonName );
	}

	// =========================
	// Image Block functions
	// =========================

	async selectEmptyImageBlock( block: wd.PromiseChainWebdriver.Element ) {
		const accessibilityId = await block.getAttribute( this.accessibilityIdKey );
		const blockLocator = `//*[@${
			this.accessibilityIdXPathAttrib
		}="${ accessibilityId }"]//XCUIElementTypeButton[@name="Image block. Empty"]`;
		const imageBlockInnerElement = await this.driver.elementByXPath( blockLocator );
		await imageBlockInnerElement.click();
	}

	async chooseMediaLibrary() {
		const mediaLibraryButton = await this.driver.elementByAccessibilityId(
			'WordPress Media Library'
		);
		await mediaLibraryButton.click();
	}

	async enterCaptionToSelectedImageBlock( caption: string, clear: boolean = true ) {
		const imageBlockCaptionField = await this.driver.elementByXPath(
			'//XCUIElementTypeButton[@name="Image caption. Empty"]'
		);
		await imageBlockCaptionField.click();
		await typeString( this.driver, imageBlockCaptionField, caption, clear );
	}

	// =========================
	// Heading Block functions
	// =========================

	// Inner element changes on iOS if Heading Block is empty
	async getTextViewForHeadingBlock( block: wd.PromiseChainWebdriver.Element, empty: boolean ) {
		let textViewElementName = empty ? 'XCUIElementTypeStaticText' : 'XCUIElementTypeTextView';
		if ( isAndroid() ) {
			textViewElementName = 'android.widget.EditText';
		}

		const accessibilityId = await block.getAttribute( this.accessibilityIdKey );
		const blockLocator = `//*[@${
			this.accessibilityIdXPathAttrib
		}="${ accessibilityId }"]//${ textViewElementName }`;
		return await this.driver.elementByXPath( blockLocator );
	}

	async sendTextToHeadingBlock(
		block: wd.PromiseChainWebdriver.Element,
		text: string,
		clear: boolean = true
	) {
		const textViewElement = await this.getTextViewForHeadingBlock( block, true );
		return await typeString( this.driver, textViewElement, text, clear );
	}

	async getTextForHeadingBlock( block: wd.PromiseChainWebdriver.Element ) {
		const textViewElement = await this.getTextViewForHeadingBlock( block, false );
		const text = await textViewElement.text();
		return text.toString();
	}

	// ============================
	// Latest-Posts Block functions
	// ============================

	async addNewLatestPostsBlock() {
		await this.addNewBlock( this.latestPostsBlockName );
	}

	async getLatestPostsBlockAtPosition( position: number ) {
		return this.getBlockAtPosition( position, this.latestPostsBlockName );
	}

	async removeLatestPostsBlockAtPosition( position: number ) {
		return await this.removeBlockAtPosition( position, this.latestPostsBlockName );
	}
}<|MERGE_RESOLUTION|>--- conflicted
+++ resolved
@@ -18,14 +18,11 @@
 	accessibilityIdXPathAttrib: string;
 	paragraphBlockName = 'Paragraph';
 	listBlockName = 'List';
-<<<<<<< HEAD
-=======
 	headingBlockName = 'Heading';
 	imageBlockName = 'Image';
 	galleryBlockName = 'Gallery';
 	latestPostsBlockName = 'Latest Posts';
 	unorderedListButtonName = 'Convert to unordered list';
->>>>>>> f05c952f
 	orderedListButtonName = 'Convert to ordered list';
 
 	constructor( driver: wd.PromiseChainWebdriver ) {
@@ -92,17 +89,13 @@
 	}
 
 	async getFirstBlockVisible() {
-		const firstBlockLocator = `//*[contains(@${
-			this.accessibilityIdXPathAttrib
-		}, " Block. Row ")]`;
+		const firstBlockLocator = `//*[contains(@${ this.accessibilityIdXPathAttrib }, " Block. Row ")]`;
 		const elements = await this.driver.elementsByXPath( firstBlockLocator );
 		return elements[ 0 ];
 	}
 
 	async getLastBlockVisible() {
-		const firstBlockLocator = `//*[contains(@${
-			this.accessibilityIdXPathAttrib
-		}, " Block. Row ")]`;
+		const firstBlockLocator = `//*[contains(@${ this.accessibilityIdXPathAttrib }, " Block. Row ")]`;
 		const elements = await this.driver.elementsByXPath( firstBlockLocator );
 		return elements[ elements.length - 1 ];
 	}
@@ -113,9 +106,7 @@
 
 	async getTitleElement( options: { autoscroll: boolean } = { autoscroll: false } ) {
 		//TODO: Improve the identifier for this element
-		const elements = await this.driver.elementsByXPath(
-			`//*[contains(@${ this.accessibilityIdXPathAttrib }, "Post title.")]`
-		);
+		const elements = await this.driver.elementsByXPath( `//*[contains(@${ this.accessibilityIdXPathAttrib }, "Post title.")]` );
 		if ( elements.length === 0 && options.autoscroll ) {
 			await swipeDown( this.driver );
 			return this.getTitleElement( options );
@@ -164,9 +155,7 @@
 		if ( isAndroid() ) {
 			return await this.driver.hideDeviceKeyboard();
 		}
-		const hideKeyboardToolbarButton = await this.driver.elementByXPath(
-			'//XCUIElementTypeButton[@name="Hide keyboard"]'
-		);
+		const hideKeyboardToolbarButton = await this.driver.elementByXPath( '//XCUIElementTypeButton[@name="Hide keyboard"]' );
 		await hideKeyboardToolbarButton.click();
 	}
 
@@ -229,14 +218,10 @@
 			throw Error( `No Block at position ${ position }` );
 		}
 
-		const parentLocator = `//*[@${
-			this.accessibilityIdXPathAttrib
-		}="${ blockName } Block. Row ${ position }."]`;
+		const parentLocator = `//*[@${ this.accessibilityIdXPathAttrib }="${ blockName } Block. Row ${ position }."]`;
 		let blockLocator = `${ parentLocator }/following-sibling::*`;
 		blockLocator += isAndroid() ? '' : '//*';
-		blockLocator += `[@${
-			this.accessibilityIdXPathAttrib
-		}="Move block up from row ${ position } to row ${ position - 1 }"]`;
+		blockLocator += `[@${ this.accessibilityIdXPathAttrib }="Move block up from row ${ position } to row ${ position - 1 }"]`;
 		const moveUpButton = await this.driver.elementByXPath( blockLocator );
 		await moveUpButton.click();
 	}
@@ -247,14 +232,10 @@
 			throw Error( `No Block at position ${ position }` );
 		}
 
-		const parentLocator = `//*[contains(@${
-			this.accessibilityIdXPathAttrib
-		}, "${ blockName } Block. Row ${ position }.")]`;
+		const parentLocator = `//*[contains(@${ this.accessibilityIdXPathAttrib }, "${ blockName } Block. Row ${ position }.")]`;
 		let blockLocator = `${ parentLocator }/following-sibling::*`;
 		blockLocator += isAndroid() ? '' : '//*';
-		blockLocator += `[@${
-			this.accessibilityIdXPathAttrib
-		}="Move block down from row ${ position } to row ${ position + 1 }"]`;
+		blockLocator += `[@${ this.accessibilityIdXPathAttrib }="Move block down from row ${ position } to row ${ position + 1 }"]`;
 		const moveDownButton = await this.driver.elementByXPath( blockLocator );
 		await moveDownButton.click();
 	}
@@ -268,9 +249,7 @@
 
 		const buttonElementName = isAndroid() ? '//*' : '//XCUIElementTypeButton';
 		const removeButtonIdentifier = `Remove block at row ${ position }`;
-		const removeBlockLocator = `${ buttonElementName }[contains(@${
-			this.accessibilityIdXPathAttrib
-		}, "${ removeButtonIdentifier }")]`;
+		const removeBlockLocator = `${ buttonElementName }[contains(@${ this.accessibilityIdXPathAttrib }, "${ removeButtonIdentifier }")]`;
 
 		if ( isAndroid() ) {
 			const block = await this.getBlockAtPosition( blockName, position );
@@ -296,9 +275,7 @@
 		}
 
 		const accessibilityId = await block.getAttribute( this.accessibilityIdKey );
-		const blockLocator = `//*[@${ this.accessibilityIdXPathAttrib }=${ JSON.stringify(
-			accessibilityId
-		) }]//${ textViewElementName }`;
+		const blockLocator = `//*[@${ this.accessibilityIdXPathAttrib }=${ JSON.stringify( accessibilityId ) }]//${ textViewElementName }`;
 		return await this.driver.elementByXPath( blockLocator );
 	}
 
@@ -353,9 +330,7 @@
 		}
 
 		const accessibilityId = await block.getAttribute( this.accessibilityIdKey );
-		const blockLocator = `//*[@${ this.accessibilityIdXPathAttrib }=${ JSON.stringify(
-			accessibilityId
-		) }]//${ textViewElementName }`;
+		const blockLocator = `//*[@${ this.accessibilityIdXPathAttrib }=${ JSON.stringify( accessibilityId ) }]//${ textViewElementName }`;
 		return await this.driver.elementByXPath( blockLocator );
 	}
 
@@ -388,33 +363,62 @@
 	// Image Block functions
 	// =========================
 
+	async addNewImageBlock() {
+		await this.addNewBlock( this.imageBlockName );
+	}
+
+	async getImageBlockAtPosition( position: number ) {
+		return this.getBlockAtPosition( position, this.imageBlockName );
+	}
+
 	async selectEmptyImageBlock( block: wd.PromiseChainWebdriver.Element ) {
 		const accessibilityId = await block.getAttribute( this.accessibilityIdKey );
-		const blockLocator = `//*[@${
-			this.accessibilityIdXPathAttrib
-		}="${ accessibilityId }"]//XCUIElementTypeButton[@name="Image block. Empty"]`;
+		const blockLocator = `//*[@${ this.accessibilityIdXPathAttrib }="${ accessibilityId }"]//XCUIElementTypeButton[@name="Image block. Empty"]`;
 		const imageBlockInnerElement = await this.driver.elementByXPath( blockLocator );
 		await imageBlockInnerElement.click();
 	}
 
 	async chooseMediaLibrary() {
-		const mediaLibraryButton = await this.driver.elementByAccessibilityId(
-			'WordPress Media Library'
-		);
+		const mediaLibraryButton = await this.driver.elementByAccessibilityId( 'WordPress Media Library' );
 		await mediaLibraryButton.click();
 	}
 
 	async enterCaptionToSelectedImageBlock( caption: string, clear: boolean = true ) {
-		const imageBlockCaptionField = await this.driver.elementByXPath(
-			'//XCUIElementTypeButton[@name="Image caption. Empty"]'
-		);
+		const imageBlockCaptionField = await this.driver.elementByXPath( '//XCUIElementTypeButton[@name="Image caption. Empty"]' );
 		await imageBlockCaptionField.click();
 		await typeString( this.driver, imageBlockCaptionField, caption, clear );
 	}
 
+	async removeImageBlockAtPosition( position: number ) {
+		return await this.removeBlockAtPosition( position, this.imageBlockName );
+	}
+
+	// =========================
+	// Gallery Block functions
+	// =========================
+
+	async addNewGalleryBlock() {
+		await this.addNewBlock( this.galleryBlockName );
+	}
+
+	async getGalleryBlockAtPosition( position: number ) {
+		return this.getBlockAtPosition( position, this.galleryBlockName );
+	}
+
+	async removeGalleryBlockAtPosition( position: number ) {
+		return await this.removeBlockAtPosition( position, this.galleryBlockName );
+	}
+
 	// =========================
 	// Heading Block functions
 	// =========================
+	async addNewHeadingBlock() {
+		await this.addNewBlock( this.headingBlockName );
+	}
+
+	async getHeadingBlockAtPosition( position: number ) {
+		return this.getBlockAtPosition( position, this.headingBlockName );
+	}
 
 	// Inner element changes on iOS if Heading Block is empty
 	async getTextViewForHeadingBlock( block: wd.PromiseChainWebdriver.Element, empty: boolean ) {
@@ -424,17 +428,11 @@
 		}
 
 		const accessibilityId = await block.getAttribute( this.accessibilityIdKey );
-		const blockLocator = `//*[@${
-			this.accessibilityIdXPathAttrib
-		}="${ accessibilityId }"]//${ textViewElementName }`;
+		const blockLocator = `//*[@${ this.accessibilityIdXPathAttrib }="${ accessibilityId }"]//${ textViewElementName }`;
 		return await this.driver.elementByXPath( blockLocator );
 	}
 
-	async sendTextToHeadingBlock(
-		block: wd.PromiseChainWebdriver.Element,
-		text: string,
-		clear: boolean = true
-	) {
+	async sendTextToHeadingBlock( block: wd.PromiseChainWebdriver.Element, text: string, clear: boolean = true ) {
 		const textViewElement = await this.getTextViewForHeadingBlock( block, true );
 		return await typeString( this.driver, textViewElement, text, clear );
 	}
